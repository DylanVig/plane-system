--- conflicted
+++ resolved
@@ -36,17 +36,6 @@
 `plane-system` requires a configuration file. Use a `.json` file in the `config`
 folder or create your own `.json` file with the proper rules outlined.
 
-<<<<<<< HEAD
-### when debugging
-```
-RUST_LOG=plane_system=debug cargo run -- --config=config/<config>.json
-```
-
-`plane-system` requires a configuration file. Use a `.json` file in the `config`
-folder or create your own `.json` file with the proper rules outlined.
-
-=======
->>>>>>> 562085ea
 ### in production
 ```
 RUST_LOG=plane_system=info plane-system --config=<path/to/config>.json
