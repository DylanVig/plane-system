use std::{net::SocketAddr, path::Path};

use config::{Config, ConfigError, File};
use serde::Deserialize;
#[derive(Debug, Deserialize)]
pub struct PlaneSystemConfig {
    pub pixhawk: Option<ps_pixhawk::PixhawkConfig>,
    pub ground_server: Option<ps_gs::GsConfig>,
    pub main_camera: Option<ps_main_camera::MainCameraConfig>,
    pub gimbal: Option<ps_gimbal::GimbalConfig>,
<<<<<<< HEAD
    pub modes: Option<ps_modes::ModesConfig>,

=======
    #[serde(default)]
    pub telemetry: ps_telemetry::TelemetryConfig,
>>>>>>> ecfd0851
    #[cfg(feature = "livestream")]
    pub livestream: Option<ps_livestream::LivestreamConfig>,
}

impl PlaneSystemConfig {
    pub fn read_from_path(path: &'_ Path) -> Result<Self, ConfigError> {
        Config::builder()
            .add_source(File::from(path))
            .build()?
            .try_deserialize()
    }
}<|MERGE_RESOLUTION|>--- conflicted
+++ resolved
@@ -8,13 +8,9 @@
     pub ground_server: Option<ps_gs::GsConfig>,
     pub main_camera: Option<ps_main_camera::MainCameraConfig>,
     pub gimbal: Option<ps_gimbal::GimbalConfig>,
-<<<<<<< HEAD
     pub modes: Option<ps_modes::ModesConfig>,
-
-=======
     #[serde(default)]
     pub telemetry: ps_telemetry::TelemetryConfig,
->>>>>>> ecfd0851
     #[cfg(feature = "livestream")]
     pub livestream: Option<ps_livestream::LivestreamConfig>,
 }
