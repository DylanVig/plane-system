use anyhow::Context;
use futures::StreamExt;
use serde::{Deserialize, Serialize};
use std::{convert::Infallible, net::SocketAddr, sync::Arc};
use warp::{self, Filter};

use crate::state::{RegionOfInterest, TelemetryInfo};
use crate::Channels;

#[derive(Clone)]
struct ServerState {}

enum ServerMessage {
    AddROIs(Vec<RegionOfInterest>),
}

#[derive(Serialize, Deserialize, Debug, Clone)]
struct AddROIs {
    pub rois: Vec<RegionOfInterest>,
    pub client_type: ClientType,
}

#[derive(Serialize, Deserialize, Debug, Copy, Clone, Eq, PartialEq)]
#[serde(rename_all = "lowercase")]
enum ClientType {
    MDLC,
    ADLC,
}

pub async fn serve(channels: Arc<Channels>, address: SocketAddr) -> anyhow::Result<()> {
    info!("initializing server");

    let route_online = warp::path!("api" / "online")
        .and(warp::get())
        .map(move || warp::reply::json(&"ok"));

    let telemetry_receiver = Arc::new(channels.telemetry.clone());

    let route_roi = warp::path!("api" / "roi")
        .and(warp::post())
        .and(warp::body::json())
        .map(move |body: AddROIs| {
            debug!("received ROIs: {:?}", &body);
            warp::reply()
        });

    let route_telem = warp::path!("api" / "telemetry" / "now")
        .and(warp::get())
        .and_then({
            let telemetry = telemetry_receiver.clone().borrow().clone();
            move || async move { Ok::<_, Infallible>(warp::reply::json(&telemetry)) }
        });

    let route_telem_stream = warp::path!("api" / "telemetry" / "stream")
        .and(warp::get())
        .map({
            let telemetry_receiver = channels.telemetry.clone();

            move || {
                let telemetry_stream = futures::stream::unfold(
                    telemetry_receiver.clone(),
                    |mut telemetry_receiver| async move {
                        let res = telemetry_receiver.changed().await;

                        let telemetry = telemetry_receiver.borrow().clone();

                        Some((res.map(|_| telemetry), telemetry_receiver))
                    },
                );

                warp::sse::reply(telemetry_stream.map(|res| {
                    res.map(|telemetry| warp::sse::Event::default().json_data(telemetry).unwrap())
                }))
            }
        });

<<<<<<< HEAD
    let route_test = warp::path!("api" / "test").and(warp::get()).map(|| {
        let response = "hi";
        warp::reply::json(&response)
    });

    let route_image = warp::path!("api" / "image").and(warp::fs::file("src/images/2.jpg"));
    //
    /*
     * This is the main thing you will be adding: The new route. You'll need to specificy the route,
     * which basically means specifying the URL that can be used to reach this point of the plane
     * system. You'll then need to speficy what the route does when it receives a request. This is
     * where the warp framework comes in. As I said in the write-up, you'll want to look at the
     * warp::fs::file function. The general format of the route will look somewhat similar to the
     * two routes defined above (route_roi and route_telem), but can be shorter and less complex.
     */

    let cors = warp::cors()
        .allow_any_origin()
        .allow_headers(vec![
            "User-Agent",
            "Sec-Fetch-Mode",
            "Referer",
            "Origin",
            "Access-Control-Request-Method",
            "Access-Control-Request-Headers",
            "content-type",
            "x-requested-with",
        ])
        .allow_methods(vec!["GET", "POST", "DELETE", "PUT"]);

    /*
     * You'll also need to make a change to the line below. It basically bundles all the
     * routes together into one object that can be served up for other pieces of software,
     * like the frontend, to access. The format is exactly the same as how you see route_telem
     * being added. The .with(cors) bit at deals with some annoying shenanigans, but basically
     * allows you to access the plane system from the frontend running locally on your computer.
     */
    let api = route_roi
        .or(route_telem)
        .or(route_test)
        .or(route_image)
        .with(cors);
=======
    let api = route_online.or(route_roi).or(route_telem).or(route_telem_stream);
>>>>>>> 2eac4642

    info!("initialized server");

    async {
        let (_, server) = warp::serve(api).bind_with_graceful_shutdown(address, async move {
            channels
                .interrupt
                .subscribe()
                .recv()
                .await
                .expect("error while waiting on interrupt channel");

            debug!("server recv interrupt");
        });

        info!("listening at {:?}", address);

        server.await;
    }
    .await;

    Ok(())
}<|MERGE_RESOLUTION|>--- conflicted
+++ resolved
@@ -74,7 +74,6 @@
             }
         });
 
-<<<<<<< HEAD
     let route_test = warp::path!("api" / "test").and(warp::get()).map(|| {
         let response = "hi";
         warp::reply::json(&response)
@@ -116,11 +115,11 @@
         .or(route_telem)
         .or(route_test)
         .or(route_image)
+        .or(route_roi)
+        .or(route_online)
+        .or(route_telem_stream)
         .with(cors);
-=======
-    let api = route_online.or(route_roi).or(route_telem).or(route_telem_stream);
->>>>>>> 2eac4642
-
+    
     info!("initialized server");
 
     async {
