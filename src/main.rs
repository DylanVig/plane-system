<<<<<<< HEAD
use std::{process::exit, sync::Arc};
=======
use std::{process::exit, str::FromStr, sync::Arc, time::Duration};
>>>>>>> 8451311f

use anyhow::Context;
use ctrlc;
use image::ImageClient;
use structopt::StructOpt;
use tokio::{spawn, sync::{broadcast, watch}, time::sleep};
use futures::channel::oneshot;

use camera::{client::CameraClient, state::CameraEvent};
use gimbal::client::GimbalClient;
use gs::GroundServerClient;
use pixhawk::{client::PixhawkClient, state::PixhawkEvent};
use save::client::SaveClient;
use scheduler::Scheduler;
use state::TelemetryInfo;
<<<<<<< HEAD
use std::time::Duration;
use stream::client::StreamClient;
use structopt::StructOpt;
=======
>>>>>>> 8451311f
use telemetry::TelemetryStream;

#[macro_use]
extern crate log;
#[macro_use]
extern crate anyhow;
#[macro_use]
extern crate num_derive;
#[macro_use]
extern crate async_trait;

mod camera;
mod cli;
mod dummy;
mod gimbal;
mod gs;
mod image;
mod pixhawk;
mod save;
mod scheduler;
mod server;
mod state;
mod stream;
mod telemetry;
mod util;

#[derive(Debug)]
pub struct Channels {
    /// Channel for broadcasting a signal when the system should terminate.
    interrupt: broadcast::Sender<()>,

    /// Channel for broadcasting telemetry information gathered from the gimbal and pixhawk
    telemetry: watch::Receiver<Option<TelemetryInfo>>,

    /// Channel for broadcasting updates to the state of the Pixhawk.
    pixhawk_event: broadcast::Sender<PixhawkEvent>,

    /// Channel for sending instructions to the Pixhawk.
    pixhawk_cmd: flume::Sender<pixhawk::PixhawkCommand>,

    /// Channel for broadcasting updates to the state of the camera.
    camera_event: broadcast::Sender<camera::CameraEvent>,

    /// Channel for sending instructions to the camera.
    camera_cmd: flume::Sender<camera::CameraCommand>,

    /// Channel for sending instructions to the gimbal.
<<<<<<< HEAD
    gimbal_cmd: mpsc::Sender<gimbal::GimbalCommand>,

    ///Channel for starting stream.
    stream_cmd: mpsc::Sender<stream::StreamCommand>,

    ///Channel for starting saver.
    save_cmd: mpsc::Sender<save::SaveCommand>,
=======
    gimbal_cmd: flume::Sender<gimbal::GimbalCommand>,

    /// Channel for sending instructions to the gimbal.
    dummy_cmd: flume::Sender<dummy::DummyCommand>,

    image_event: broadcast::Sender<image::ImageEvent>,
>>>>>>> 8451311f
}

#[derive(Debug)]
pub struct Command<Req, Res, Err = anyhow::Error> {
    request: Req,
    chan: oneshot::Sender<Result<Res, Err>>,
}

impl<Req, Res, Err> Command<Req, Res, Err> {
    fn new(request: Req) -> (Self, oneshot::Receiver<Result<Res, Err>>) {
        let (sender, receiver) = oneshot::channel();

        let cmd = Command {
            chan: sender,
            request,
        };

        (cmd, receiver)
    }

    fn channel(self) -> oneshot::Sender<Result<Res, Err>> {
        self.chan
    }

    fn request(&self) -> &Req {
        &self.request
    }

    fn respond(self, result: Result<Res, Err>) -> Result<(), Result<Res, Err>> {
        let chan = self.channel();

        if chan.is_canceled() {
            panic!("chan is closed");
        }

        chan.send(result)
    }

    fn success(self, data: Res) -> Result<(), Result<Res, Err>> {
        self.channel().send(Ok(data))
    }

    fn error(self, error: Err) -> Result<(), Result<Res, Err>> {
        self.channel().send(Err(error))
    }
}

#[tokio::main]
async fn main() -> anyhow::Result<()> {
    pretty_env_logger::init_timed();

    let main_args: cli::args::MainArgs = cli::args::MainArgs::from_args();

    let config = if let Some(config_path) = main_args.config {
        debug!("reading config from {:?}", &config_path);
        cli::config::PlaneSystemConfig::read_from_path(config_path)
    } else {
        debug!("reading config from default location");
        cli::config::PlaneSystemConfig::read()
    };

    let config = config.context("failed to read config file")?;

    let (telemetry_sender, telemetry_receiver) = watch::channel(None);
    let (interrupt_sender, _) = broadcast::channel(1);
    let (pixhawk_event_sender, _) = broadcast::channel(64);
    let (camera_event_sender, _) = broadcast::channel(256);
<<<<<<< HEAD
    let (camera_cmd_sender, camera_cmd_receiver) = mpsc::channel(256);
    let (gimbal_cmd_sender, gimbal_cmd_receiver) = mpsc::channel(256);
    let (stream_cmd_sender, stream_cmd_receiver) = mpsc::channel(256);
    let (save_cmd_sender, save_cmd_receiver) = mpsc::channel(256);
=======
    let (image_event_sender, _) = broadcast::channel(256);
    let (pixhawk_cmd_sender, pixhawk_cmd_receiver) = flume::unbounded();
    let (camera_cmd_sender, camera_cmd_receiver) = flume::unbounded();
    let (gimbal_cmd_sender, gimbal_cmd_receiver) = flume::unbounded();
    let (dummy_cmd_sender, dummy_cmd_receiver) = flume::unbounded();
>>>>>>> 8451311f

    let channels = Arc::new(Channels {
        interrupt: interrupt_sender.clone(),
        telemetry: telemetry_receiver,
        pixhawk_event: pixhawk_event_sender,
        pixhawk_cmd: pixhawk_cmd_sender,
        camera_event: camera_event_sender,
        camera_cmd: camera_cmd_sender,
        gimbal_cmd: gimbal_cmd_sender,
<<<<<<< HEAD
        stream_cmd: stream_cmd_sender,
        save_cmd: save_cmd_sender,
=======
        dummy_cmd: dummy_cmd_sender,
        image_event: image_event_sender,
>>>>>>> 8451311f
    });

    let mut task_names = Vec::new();
    let mut futures = Vec::new();

    ctrlc::set_handler({
        let interrupt_sender = interrupt_sender.clone();
        move || {
            info!("received interrupt, shutting down");
            let _ = interrupt_sender.send(());
        }
    })
    .expect("could not set ctrl+c handler");

    if config.dummy {
        info!("starting dummy");

        let dummy_task = spawn({
            let mut dummy_client =
                dummy::DummyClient::create(channels.clone(), dummy_cmd_receiver)?;
            async move { dummy_client.run().await }
        });

        task_names.push("dummy");
        futures.push(dummy_task);
    }

    if let Some(pixhawk_config) = config.pixhawk {
        info!("connecting to pixhawk at {}", pixhawk_config.address);
        let pixhawk_task = spawn({
            let mut pixhawk_client = PixhawkClient::connect(
                channels.clone(),
                pixhawk_cmd_receiver,
                pixhawk_config.address,
                pixhawk_config.mavlink,
            )
            .await?;
            async move { pixhawk_client.run().await }
        });

        futures.push(pixhawk_task);
        task_names.push("pixhawk");

        info!("initializing telemetry stream");
        let telemetry_task = spawn({
            let telemetry = TelemetryStream::new(channels.clone(), telemetry_sender);
            async move { telemetry.run().await }
        });

        task_names.push("telemetry");
        futures.push(telemetry_task);
    } else {
        info!("pixhawk address not specified, disabling pixhawk connection and telemetry stream");
    }

    if let Some(camera_config) = config.camera {
        info!("connecting to camera");

        let camera_task = match camera_config.kind {
            cli::config::CameraKind::R10C => {
                trace!("camera kind set to Sony R10C");

                spawn({
                    let mut camera_client =
                        CameraClient::connect(channels.clone(), camera_cmd_receiver)?;
                    async move { camera_client.run().await }
                })
            }

            // for the future when we switch to a different type of camera
            #[allow(unreachable_patterns)]
            unknown_kind => {
                bail!("camera kind {:?} is not implemented", unknown_kind)
            }
        };

        task_names.push("camera");
        futures.push(camera_task);
    }

    if let Some(image_config) = config.image {
        info!("starting image download task");

        let camera_task = spawn({
            let image_client = ImageClient::new(channels.clone(), image_config);
            async move { image_client.run().await }
        });

        task_names.push("image");
        futures.push(camera_task);
    }

    if let Some(gimbal_config) = config.gimbal {
        trace!("gimbal kind set to {:?}", gimbal_config.kind);

        info!("initializing gimbal");
        let gimbal_task = spawn({
            let mut gimbal_client = if let Some(gimbal_path) = gimbal_config.device_path {
                GimbalClient::connect_with_path(channels.clone(), gimbal_cmd_receiver, gimbal_path)?
            } else {
                GimbalClient::connect(channels.clone(), gimbal_cmd_receiver, gimbal_config.kind)?
            };

            async move { gimbal_client.run().await }
        });

        task_names.push("gimbal");
        futures.push(gimbal_task);
    }

    if let Some(gs_config) = config.ground_server {
        info!("initializing ground server client");
        let gs_task = spawn({
            let gs_client = GroundServerClient::new(
                channels.clone(),
                reqwest::Url::from_str(&gs_config.address)
                    .context("invalid ground server address")?,
            )?;

            async move { gs_client.run().await }
        });

        task_names.push("ground server client");
        futures.push(gs_task);
    }

    if let Some(scheduler_config) = config.scheduler {
        info!("initializing scheduler");
        let scheduler_task = spawn({
            let mut scheduler = Scheduler::new(channels.clone(), scheduler_config.gps);
            async move { scheduler.run().await }
        });

        task_names.push("scheduler");
        futures.push(scheduler_task);
    }

    info!("initializing plane server");
    let server_address = config
        .plane_server
        .address
        .parse()
        .context("invalid server address")?;

    let server_task = spawn({
        let channels = channels.clone();
        server::serve(channels, server_address)
    });

    task_names.push("server");
    futures.push(server_task);

    if config.stream {
        info!("initializing stream");
        let stream_task = spawn({
            let mut stream_client = StreamClient::connect(
                channels.clone(),
                stream_cmd_receiver,
                config.stream_rpi,
                config.stream_address,
                config.rpi_cameras.clone(),
                config.test_cameras.clone(),
                config.stream_port,
            )?;
            async move { stream_client.run().await }
        });
        task_names.push("stream");
        futures.push(stream_task);
    }

    if config.save {
        info!("initializing saver");
        let save_task = spawn({
            let mut save_client = SaveClient::connect(
                channels.clone(),
                save_cmd_receiver,
                config.stream_rpi,
                config.save_address,
                config.rpi_cameras,
                config.test_cameras,
            )?;
            async move { save_client.run().await }
        });
        task_names.push("save");
        futures.push(save_task);
    }

    info!("intializing cli");
    let cli_task = spawn({
        let channels = channels.clone();
        cli::repl::run(channels)
    });

    task_names.push("cli");
    futures.push(cli_task);

    while futures.len() > 0 {
        // wait for each task to end
        let (result, i, remaining) = futures::future::select_all(futures).await;
        let task_name = task_names.remove(i);

        info!(
            "{} ({}) task ended, {} remaining",
            task_name,
            i,
            remaining.len()
        );

        // if a task ended with an error or did not join properly, end the process
        // with an interrupt
        if let Err(err) = result? {
            error!(
                "got error from {} task, sending interrupt: {:?}",
                task_name, err
            );

            info!("remaining tasks: {:?}", task_names.join(", "));

            let _ = interrupt_sender.send(());

            spawn({
                let task_names = task_names.clone();

                async move {
                    info!("remaining tasks: {:?}", task_names.join(", "));
                    sleep(Duration::from_secs(5)).await;
                    warn!("tasks did not end after 5 seconds, force-quitting");
                    exit(1);
                }
            });
        }

        futures = remaining;
    }

    info!("exit");

    Ok(())
}<|MERGE_RESOLUTION|>--- conflicted
+++ resolved
@@ -1,15 +1,15 @@
-<<<<<<< HEAD
-use std::{process::exit, sync::Arc};
-=======
 use std::{process::exit, str::FromStr, sync::Arc, time::Duration};
->>>>>>> 8451311f
 
 use anyhow::Context;
 use ctrlc;
+use futures::channel::oneshot;
 use image::ImageClient;
 use structopt::StructOpt;
-use tokio::{spawn, sync::{broadcast, watch}, time::sleep};
-use futures::channel::oneshot;
+use tokio::{
+    spawn,
+    sync::{broadcast, watch},
+    time::sleep,
+};
 
 use camera::{client::CameraClient, state::CameraEvent};
 use gimbal::client::GimbalClient;
@@ -18,12 +18,7 @@
 use save::client::SaveClient;
 use scheduler::Scheduler;
 use state::TelemetryInfo;
-<<<<<<< HEAD
-use std::time::Duration;
 use stream::client::StreamClient;
-use structopt::StructOpt;
-=======
->>>>>>> 8451311f
 use telemetry::TelemetryStream;
 
 #[macro_use]
@@ -71,22 +66,18 @@
     camera_cmd: flume::Sender<camera::CameraCommand>,
 
     /// Channel for sending instructions to the gimbal.
-<<<<<<< HEAD
-    gimbal_cmd: mpsc::Sender<gimbal::GimbalCommand>,
+    gimbal_cmd: flume::Sender<gimbal::GimbalCommand>,
 
     ///Channel for starting stream.
-    stream_cmd: mpsc::Sender<stream::StreamCommand>,
+    stream_cmd: flume::Sender<stream::StreamCommand>,
 
     ///Channel for starting saver.
-    save_cmd: mpsc::Sender<save::SaveCommand>,
-=======
-    gimbal_cmd: flume::Sender<gimbal::GimbalCommand>,
+    save_cmd: flume::Sender<save::SaveCommand>,
 
     /// Channel for sending instructions to the gimbal.
     dummy_cmd: flume::Sender<dummy::DummyCommand>,
 
     image_event: broadcast::Sender<image::ImageEvent>,
->>>>>>> 8451311f
 }
 
 #[derive(Debug)]
@@ -154,18 +145,13 @@
     let (interrupt_sender, _) = broadcast::channel(1);
     let (pixhawk_event_sender, _) = broadcast::channel(64);
     let (camera_event_sender, _) = broadcast::channel(256);
-<<<<<<< HEAD
-    let (camera_cmd_sender, camera_cmd_receiver) = mpsc::channel(256);
-    let (gimbal_cmd_sender, gimbal_cmd_receiver) = mpsc::channel(256);
-    let (stream_cmd_sender, stream_cmd_receiver) = mpsc::channel(256);
-    let (save_cmd_sender, save_cmd_receiver) = mpsc::channel(256);
-=======
+    let (camera_cmd_sender, camera_cmd_receiver) = flume::unbounded();
+    let (gimbal_cmd_sender, gimbal_cmd_receiver) = flume::unbounded();
+    let (stream_cmd_sender, stream_cmd_receiver) = flume::unbounded();
+    let (save_cmd_sender, save_cmd_receiver) = flume::unbounded();
     let (image_event_sender, _) = broadcast::channel(256);
     let (pixhawk_cmd_sender, pixhawk_cmd_receiver) = flume::unbounded();
-    let (camera_cmd_sender, camera_cmd_receiver) = flume::unbounded();
-    let (gimbal_cmd_sender, gimbal_cmd_receiver) = flume::unbounded();
     let (dummy_cmd_sender, dummy_cmd_receiver) = flume::unbounded();
->>>>>>> 8451311f
 
     let channels = Arc::new(Channels {
         interrupt: interrupt_sender.clone(),
@@ -175,13 +161,10 @@
         camera_event: camera_event_sender,
         camera_cmd: camera_cmd_sender,
         gimbal_cmd: gimbal_cmd_sender,
-<<<<<<< HEAD
         stream_cmd: stream_cmd_sender,
         save_cmd: save_cmd_sender,
-=======
         dummy_cmd: dummy_cmd_sender,
         image_event: image_event_sender,
->>>>>>> 8451311f
     });
 
     let mut task_names = Vec::new();
