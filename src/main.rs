--- conflicted
+++ resolved
@@ -78,11 +78,8 @@
                     ("ps_telemetry", LevelFilter::DEBUG),
                     ("ps_gs", LevelFilter::DEBUG),
                     ("ps_pixhawk", LevelFilter::DEBUG),
-<<<<<<< HEAD
                     ("ps_modes", LevelFilter::DEBUG),
-=======
                     ("ps_gimbal", LevelFilter::DEBUG),
->>>>>>> 29ad9815
                 ])),
         )
         .init();
@@ -239,11 +236,8 @@
     #[cfg(not(feature = "livestream"))]
     let livestream_save_cmd_tx = None;
 
-<<<<<<< HEAD
     //Initialize plane system modes
     let ps_modes_cmd_tx = {
-        debug!("initializing plane system modes tasks");
-
         let (modes_task) = ps_modes::create_tasks(c, camera_preview_frame_rx, telem_rx)?;
 
         if let Some(modes_task) = modes_task {
@@ -251,10 +245,10 @@
             tasks.push(Box::new(modes_task));
         }
         ps_modes_cmd_tx
-=======
+    };
+
     let gimbal_cmd_tx = if let Some(c) = config.gimbal {
         debug!("initializing gimbal task");
-        let gimbal_task = ps_gimbal::create_task(c)?;
 
         let gimbal_cmd_tx = gimbal_task.cmd();
         tasks.push(Box::new(gimbal_task));
@@ -262,10 +256,7 @@
         Some(gimbal_cmd_tx)
     } else {
         None
->>>>>>> 29ad9815
-    };
-
-    let mut join_set = JoinSet::new();
+    };
 
     let cli_channels = CliChannels {
         camera_cmd_tx: camera_ctrl_cmd_tx,
