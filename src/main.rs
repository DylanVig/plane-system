use std::sync::Arc;

use anyhow::Context;
use camera::{client::CameraClient, state::CameraEvent};
use ctrlc;
use pixhawk::{client::PixhawkClient, state::PixhawkEvent};
use scheduler::Scheduler;
use state::TelemetryInfo;
use structopt::StructOpt;
use telemetry::TelemetryStream;
use tokio::{spawn, sync::*};

#[macro_use]
extern crate log;
#[macro_use]
extern crate anyhow;
#[macro_use]
extern crate num_derive;
#[macro_use]
extern crate async_trait;

mod camera;
mod cli;
mod gimbal;
mod pixhawk;
mod scheduler;
mod server;
mod state;
mod telemetry;
mod util;

#[derive(Debug)]
pub struct Channels {
    /// Channel for broadcasting a signal when the server should terminate.
    interrupt: watch::Receiver<bool>,

    /// Channel for broadcasting telemetry information gathered from the gimbal and pixhawk
    telemetry: watch::Receiver<Option<TelemetryInfo>>,

    /// Channel for broadcasting updates to the state of the Pixhawk.
    pixhawk_event: broadcast::Sender<PixhawkEvent>,

    /// Channel for sending instructions to the Pixhawk.
    pixhawk_cmd: mpsc::Sender<pixhawk::PixhawkCommand>,

    /// Channel for broadcasting updates to the state of the camera.
    camera_event: broadcast::Sender<CameraEvent>,

    /// Channel for sending instructions to the camera.
    camera_cmd: mpsc::Sender<camera::CameraCommand>,
}

#[derive(Debug)]
pub struct Command<Req, Res, Err = anyhow::Error> {
    request: Req,
    chan: oneshot::Sender<Result<Res, Err>>,
}

impl<Req, Res, Err> Command<Req, Res, Err> {
    fn new(request: Req) -> (Self, oneshot::Receiver<Result<Res, Err>>) {
        let (sender, receiver) = oneshot::channel();

        let cmd = Command {
            chan: sender,
            request,
        };

        (cmd, receiver)
    }

    fn channel(self) -> oneshot::Sender<Result<Res, Err>> {
        self.chan
    }

    fn request(&self) -> &Req {
        &self.request
    }

    fn respond(self, result: Result<Res, Err>) -> Result<(), Result<Res, Err>> {
        self.channel().send(result)
    }

    fn success(self, data: Res) -> Result<(), Result<Res, Err>> {
        self.channel().send(Ok(data))
    }

    fn error(self, error: Err) -> Result<(), Result<Res, Err>> {
        self.channel().send(Err(error))
    }
}

#[tokio::main]
async fn main() -> anyhow::Result<()> {
    pretty_env_logger::init();

    let main_args: cli::args::MainArgs = cli::args::MainArgs::from_args();

    let config = if let Some(config_path) = main_args.config {
        debug!("reading config from {:?}", &config_path);
        cli::config::PlaneSystemConfig::read_from_path(config_path)
    } else {
        debug!("reading config from default location");
        cli::config::PlaneSystemConfig::read()
    };

    let config = config.context("failed to read config file")?;

    let (interrupt_sender, interrupt_receiver) = watch::channel(false);
    let (telemetry_sender, telemetry_receiver) = watch::channel(None);
    let (pixhawk_event_sender, _) = broadcast::channel(64);
    let (pixhawk_cmd_sender, pixhawk_cmd_receiver) = mpsc::channel(64);
    let (camera_event_sender, _) = broadcast::channel(256);
    let (camera_cmd_sender, camera_cmd_receiver) = mpsc::channel(256);

    let channels = Arc::new(Channels {
        interrupt: interrupt_receiver,
        telemetry: telemetry_receiver,
        pixhawk_event: pixhawk_event_sender,
        pixhawk_cmd: pixhawk_cmd_sender,
        camera_event: camera_event_sender,
        camera_cmd: camera_cmd_sender,
    });

    let mut futures = Vec::new();

    ctrlc::set_handler(move || {
        info!("received interrupt, shutting down");
        let _ = interrupt_sender.broadcast(true);
    })
    .expect("could not set ctrl+c handler");

    if let Some(pixhawk_address) = config.pixhawk.address {
        info!("connecting to pixhawk at {}", pixhawk_address);
        let pixhawk_task = spawn({
            let mut pixhawk_client =
                PixhawkClient::connect(channels.clone(), pixhawk_cmd_receiver, pixhawk_address)
                    .await?;
            async move { pixhawk_client.run().await }
        });
        futures.push(pixhawk_task);

        info!("initializing telemetry stream");
        let telemetry_task = spawn({
            let telemetry = TelemetryStream::new(channels.clone(), telemetry_sender);
            async move { telemetry.run().await }
        });
        futures.push(telemetry_task);
    } else {
        info!("pixhawk address not specified, disabling pixhawk connection and telemetry stream");
    }

    if config.camera {
        info!("connecting to camera");
        let camera_task = spawn({
            let mut camera_client = CameraClient::connect(channels.clone(), camera_cmd_receiver)?;
            async move { camera_client.run().await }
        });
        futures.push(camera_task);
    }

    info!("initializing scheduler");
<<<<<<< HEAD
    let mut scheduler = Scheduler::new(channels.clone());

    info!("initializing telemetry stream");
    let mut telemetry = TelemetryStream::new(channels.clone());

    info!("initializing telemetry stream");
    let mut telemetry = TelemetryStream::new(channels.clone());
=======
    let scheduler_task = spawn({
        let scheduler = Scheduler::new(channels.clone());
        async move { scheduler.run().await }
    });
    futures.push(scheduler_task);
>>>>>>> 51d56c81

    info!("initializing server");
    let server_address = config
        .server
        .address
        .parse()
        .context("invalid server address")?;
    let server_task = spawn({
        let channels = channels.clone();
        server::serve(channels, server_address)
    });
    futures.push(server_task);

    info!("intializing cli");
    let cli_task = spawn({
        let channels = channels.clone();
        cli::repl::run(channels)
    });
    futures.push(cli_task);

    while futures.len() > 0 {
        // wait for each task to end
        let (result, _, remaining) = futures::future::select_all(futures).await;

        // if a task ended with an error or did not join properly, end the process
        result??;

        futures = remaining;
    }

    Ok(())
}<|MERGE_RESOLUTION|>--- conflicted
+++ resolved
@@ -159,21 +159,11 @@
     }
 
     info!("initializing scheduler");
-<<<<<<< HEAD
-    let mut scheduler = Scheduler::new(channels.clone());
-
-    info!("initializing telemetry stream");
-    let mut telemetry = TelemetryStream::new(channels.clone());
-
-    info!("initializing telemetry stream");
-    let mut telemetry = TelemetryStream::new(channels.clone());
-=======
     let scheduler_task = spawn({
-        let scheduler = Scheduler::new(channels.clone());
+        let mut scheduler = Scheduler::new(channels.clone());
         async move { scheduler.run().await }
     });
     futures.push(scheduler_task);
->>>>>>> 51d56c81
 
     info!("initializing server");
     let server_address = config
