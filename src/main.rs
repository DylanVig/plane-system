use std::sync::Arc;

<<<<<<< HEAD
use state::Telemetry;
use ctrlc;
use pixhawk::{client::PixhawkClient, state::PixhawkMessage};
use scheduler::Scheduler;
use telemetry::TelemetryStream;
use tokio::{spawn, sync::broadcast};
=======
use anyhow::Context;
use ctrlc;
use pixhawk::{client::PixhawkClient, state::PixhawkMessage};
use scheduler::Scheduler;
use structopt::StructOpt;
use tokio::{spawn, sync::broadcast, task::spawn_blocking};
>>>>>>> 9995ddc0

#[macro_use]
extern crate log;
#[macro_use]
extern crate anyhow;
#[macro_use]
extern crate num_derive;

mod camera;
mod gimbal;
mod gpio;
mod image_upload;
mod pixhawk;
mod scheduler;
mod telemetry;
mod server;

mod cli;
mod state;

#[derive(Debug)]
pub struct Channels {
    /// Channel for broadcasting a signal when the server should terminate.
    interrupt: broadcast::Sender<()>,

    /// Channel for broadcasting updates to the state of the Pixhawk.
    pixhawk: broadcast::Sender<PixhawkMessage>,

<<<<<<< HEAD
    /// Channel for broadcasting telemetry information gathered from the gimbal and pixhawk
    telemetry: broadcast::Sender<Telemetry>,
=======
    /// Channel for broadcasting commands the user enters via the REPL
    cli: broadcast::Sender<PixhawkMessage>,
>>>>>>> 9995ddc0
    // camera: Option<broadcast::Receiver<CameraMessage>>,
}

impl Channels {
<<<<<<< HEAD
    /// realtime_recv provides an abstraction to ignore receiver lag errors when we have
    /// channels with capacity 1 and want the most recent message to overwrite the previous
    /// message
    pub async fn realtime_recv<T: Clone>(receiver: &mut broadcast::Receiver<T>) -> T {
        loop {
            match receiver.recv().await {
                Ok(message) => return message,
                Err(_) => continue,
            }
=======
    pub fn new() -> Self {
        let (interrupt_sender, _) = broadcast::channel(1);
        let (pixhawk_sender, _) = broadcast::channel(1024);
        let (cli_sender, _) = broadcast::channel(1024);

        Channels {
            interrupt: interrupt_sender,
            pixhawk: pixhawk_sender,
            cli: cli_sender,
>>>>>>> 9995ddc0
        }
    }
}

#[tokio::main]
async fn main() -> anyhow::Result<()> {
    pretty_env_logger::init();

<<<<<<< HEAD
    let (interrupt_sender, _) = broadcast::channel(1);

    // pixhawk_sender and telemetry_sender need capacity of 1 because overflow semantics of
    // broadcast channels will drop the oldest channel and fill it with the new one. We need
    // to handle RecvError::Lagged in this case but this allows us to only consume the most 
    // up-to-date data.
    let (pixhawk_sender, _) = broadcast::channel(1);
    let (telemetry_sender, _) = broadcast::channel(1);

    let channels: Arc<Channels> = Arc::new(Channels {
        interrupt: interrupt_sender,
        pixhawk: pixhawk_sender,
        telemetry: telemetry_sender,
    });
=======
    let main_args: cli::args::MainArgs = cli::args::MainArgs::from_args();
    let config = if let Some(config_path) = main_args.config {
        debug!("reading config from {:?}", &config_path);
        cli::config::PlaneSystemConfig::read_from_path(config_path)
    } else {
        debug!("reading config from default location");
        cli::config::PlaneSystemConfig::read()
    };

    let config = config.context("failed to read config file")?;

    let channels: Arc<Channels> = Arc::new(Channels::new());
>>>>>>> 9995ddc0

    ctrlc::set_handler({
        let channels = channels.clone();

        move || {
            info!("received interrupt, shutting down");
            let _ = channels.interrupt.send(());
        }
    })
    .expect("could not set ctrl+c handler");

    info!("connecting to pixhawk at {}", &config.pixhawk.address);

    // pixhawk telemetry should be exposed on localhost:5763 for SITL
    // TODO: add case for when it's not the SITL

    let mut pixhawk_client =
        PixhawkClient::connect(channels.clone(), config.pixhawk.address).await?;

    info!("initializing scheduler");
    let scheduler = Scheduler::new(channels.clone());

<<<<<<< HEAD
    let mut telemetry = TelemetryStream::new(channels.clone());
=======
    info!("initializing server");
    let server_address = config
        .server
        .address
        .parse()
        .context("invalid server address")?;
>>>>>>> 9995ddc0

    let pixhawk_task = spawn(async move { pixhawk_client.run().await });
    let scheduler_task = spawn(async move { scheduler.run().await });
<<<<<<< HEAD
    let telemetry_task = spawn(async move { telemetry.run().await });

    let futures = vec![pixhawk_task, server_task, scheduler_task, telemetry_task];
    let results = futures::future::join_all(futures).await;

    let final_result: Result<_, _> = results.into_iter().collect();
    final_result?
=======
    let server_task = spawn({
        let channels = channels.clone();
        server::serve(channels, server_address)
    });
    let cli_task = spawn_blocking({
        let channels = channels.clone();
        move || cli::repl::run(channels)
    });

    // wait for any of these tasks to end
    let futures = vec![pixhawk_task, server_task, scheduler_task, cli_task];
    let (result, _, _) = futures::future::select_all(futures).await;
    result?
>>>>>>> 9995ddc0
}<|MERGE_RESOLUTION|>--- conflicted
+++ resolved
@@ -1,20 +1,13 @@
 use std::sync::Arc;
 
-<<<<<<< HEAD
 use state::Telemetry;
 use ctrlc;
 use pixhawk::{client::PixhawkClient, state::PixhawkMessage};
 use scheduler::Scheduler;
 use telemetry::TelemetryStream;
-use tokio::{spawn, sync::broadcast};
-=======
 use anyhow::Context;
-use ctrlc;
-use pixhawk::{client::PixhawkClient, state::PixhawkMessage};
-use scheduler::Scheduler;
 use structopt::StructOpt;
 use tokio::{spawn, sync::broadcast, task::spawn_blocking};
->>>>>>> 9995ddc0
 
 #[macro_use]
 extern crate log;
@@ -43,18 +36,28 @@
     /// Channel for broadcasting updates to the state of the Pixhawk.
     pixhawk: broadcast::Sender<PixhawkMessage>,
 
-<<<<<<< HEAD
     /// Channel for broadcasting telemetry information gathered from the gimbal and pixhawk
     telemetry: broadcast::Sender<Telemetry>,
-=======
     /// Channel for broadcasting commands the user enters via the REPL
     cli: broadcast::Sender<PixhawkMessage>,
->>>>>>> 9995ddc0
     // camera: Option<broadcast::Receiver<CameraMessage>>,
 }
 
 impl Channels {
-<<<<<<< HEAD
+    pub fn new() -> Self {
+        let (interrupt_sender, _) = broadcast::channel(1);
+        let (telemetry_sender, _) = broadcast::channel(1);
+        let (pixhawk_sender, _) = broadcast::channel(1);
+        let (cli_sender, _) = broadcast::channel(1024);
+
+        Channels {
+            interrupt: interrupt_sender,
+            pixhawk: pixhawk_sender,
+            telemetry: telemetry_sender,
+            cli: cli_sender,
+        }
+    }
+
     /// realtime_recv provides an abstraction to ignore receiver lag errors when we have
     /// channels with capacity 1 and want the most recent message to overwrite the previous
     /// message
@@ -64,17 +67,6 @@
                 Ok(message) => return message,
                 Err(_) => continue,
             }
-=======
-    pub fn new() -> Self {
-        let (interrupt_sender, _) = broadcast::channel(1);
-        let (pixhawk_sender, _) = broadcast::channel(1024);
-        let (cli_sender, _) = broadcast::channel(1024);
-
-        Channels {
-            interrupt: interrupt_sender,
-            pixhawk: pixhawk_sender,
-            cli: cli_sender,
->>>>>>> 9995ddc0
         }
     }
 }
@@ -83,22 +75,6 @@
 async fn main() -> anyhow::Result<()> {
     pretty_env_logger::init();
 
-<<<<<<< HEAD
-    let (interrupt_sender, _) = broadcast::channel(1);
-
-    // pixhawk_sender and telemetry_sender need capacity of 1 because overflow semantics of
-    // broadcast channels will drop the oldest channel and fill it with the new one. We need
-    // to handle RecvError::Lagged in this case but this allows us to only consume the most 
-    // up-to-date data.
-    let (pixhawk_sender, _) = broadcast::channel(1);
-    let (telemetry_sender, _) = broadcast::channel(1);
-
-    let channels: Arc<Channels> = Arc::new(Channels {
-        interrupt: interrupt_sender,
-        pixhawk: pixhawk_sender,
-        telemetry: telemetry_sender,
-    });
-=======
     let main_args: cli::args::MainArgs = cli::args::MainArgs::from_args();
     let config = if let Some(config_path) = main_args.config {
         debug!("reading config from {:?}", &config_path);
@@ -111,7 +87,6 @@
     let config = config.context("failed to read config file")?;
 
     let channels: Arc<Channels> = Arc::new(Channels::new());
->>>>>>> 9995ddc0
 
     ctrlc::set_handler({
         let channels = channels.clone();
@@ -134,28 +109,19 @@
     info!("initializing scheduler");
     let scheduler = Scheduler::new(channels.clone());
 
-<<<<<<< HEAD
+    info!("initializing telemetry stream");
     let mut telemetry = TelemetryStream::new(channels.clone());
-=======
+
     info!("initializing server");
     let server_address = config
         .server
         .address
         .parse()
         .context("invalid server address")?;
->>>>>>> 9995ddc0
 
     let pixhawk_task = spawn(async move { pixhawk_client.run().await });
     let scheduler_task = spawn(async move { scheduler.run().await });
-<<<<<<< HEAD
     let telemetry_task = spawn(async move { telemetry.run().await });
-
-    let futures = vec![pixhawk_task, server_task, scheduler_task, telemetry_task];
-    let results = futures::future::join_all(futures).await;
-
-    let final_result: Result<_, _> = results.into_iter().collect();
-    final_result?
-=======
     let server_task = spawn({
         let channels = channels.clone();
         server::serve(channels, server_address)
@@ -166,8 +132,7 @@
     });
 
     // wait for any of these tasks to end
-    let futures = vec![pixhawk_task, server_task, scheduler_task, cli_task];
+    let futures = vec![pixhawk_task, scheduler_task, telemetry_task, server_task, cli_task];
     let (result, _, _) = futures::future::select_all(futures).await;
     result?
->>>>>>> 9995ddc0
 }