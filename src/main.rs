<<<<<<< HEAD
use std::{process::exit, sync::Arc};
=======
use std::{process::exit, str::FromStr, sync::Arc, time::Duration};
>>>>>>> 335de48c

use anyhow::Context;
use ctrlc;
use structopt::StructOpt;
use tokio::{spawn, sync::*, time::sleep};

use camera::{client::CameraClient, state::CameraEvent};
use gimbal::client::GimbalClient;
use gs::GroundServerClient;
use pixhawk::{client::PixhawkClient, state::PixhawkEvent};
use scheduler::Scheduler;
use state::TelemetryInfo;
use telemetry::TelemetryStream;

#[macro_use]
extern crate log;
#[macro_use]
extern crate anyhow;
#[macro_use]
extern crate num_derive;
#[macro_use]
extern crate async_trait;

mod camera;
mod cli;
mod gimbal;
mod gs;
mod pixhawk;
mod scheduler;
mod server;
mod state;
mod telemetry;
mod util;

#[derive(Debug)]
pub struct Channels {
    /// Channel for broadcasting a signal when the system should terminate.
    interrupt: broadcast::Sender<()>,

    /// Channel for broadcasting telemetry information gathered from the gimbal and pixhawk
    telemetry: watch::Receiver<Option<TelemetryInfo>>,

    /// Channel for broadcasting updates to the state of the Pixhawk.
    pixhawk_event: broadcast::Sender<PixhawkEvent>,

    /// Channel for sending instructions to the Pixhawk.
    pixhawk_cmd: flume::Sender<pixhawk::PixhawkCommand>,

    /// Channel for broadcasting updates to the state of the camera.
    camera_event: broadcast::Sender<CameraEvent>,

    /// Channel for sending instructions to the camera.
    camera_cmd: flume::Sender<camera::CameraCommand>,

    /// Channel for sending instructions to the gimbal.
    gimbal_cmd: flume::Sender<gimbal::GimbalCommand>,
}

#[derive(Debug)]
pub struct Command<Req, Res, Err = anyhow::Error> {
    request: Req,
    chan: oneshot::Sender<Result<Res, Err>>,
}

impl<Req, Res, Err> Command<Req, Res, Err> {
    fn new(request: Req) -> (Self, oneshot::Receiver<Result<Res, Err>>) {
        let (sender, receiver) = oneshot::channel();

        let cmd = Command {
            chan: sender,
            request,
        };

        (cmd, receiver)
    }

    fn channel(self) -> oneshot::Sender<Result<Res, Err>> {
        self.chan
    }

    fn request(&self) -> &Req {
        &self.request
    }

    fn respond(self, result: Result<Res, Err>) -> Result<(), Result<Res, Err>> {
        self.channel().send(result)
    }

    fn success(self, data: Res) -> Result<(), Result<Res, Err>> {
        self.channel().send(Ok(data))
    }

    fn error(self, error: Err) -> Result<(), Result<Res, Err>> {
        self.channel().send(Err(error))
    }
}

#[tokio::main]
async fn main() -> anyhow::Result<()> {
    pretty_env_logger::init_timed();

    let main_args: cli::args::MainArgs = cli::args::MainArgs::from_args();

    let config = if let Some(config_path) = main_args.config {
        debug!("reading config from {:?}", &config_path);
        cli::config::PlaneSystemConfig::read_from_path(config_path)
    } else {
        debug!("reading config from default location");
        cli::config::PlaneSystemConfig::read()
    };

    let config = config.context("failed to read config file")?;

    let (interrupt_sender, _) = broadcast::channel(1);
    let (telemetry_sender, telemetry_receiver) = watch::channel(None);
    let (pixhawk_event_sender, _) = broadcast::channel(64);
    let (pixhawk_cmd_sender, pixhawk_cmd_receiver) = flume::bounded(64);
    let (camera_event_sender, _) = broadcast::channel(256);
    let (camera_cmd_sender, camera_cmd_receiver) = flume::bounded(256);
    let (gimbal_cmd_sender, gimbal_cmd_receiver) = flume::bounded(256);

    let channels = Arc::new(Channels {
        interrupt: interrupt_sender.clone(),
        telemetry: telemetry_receiver,
        pixhawk_event: pixhawk_event_sender,
        pixhawk_cmd: pixhawk_cmd_sender,
        camera_event: camera_event_sender,
        camera_cmd: camera_cmd_sender,
        gimbal_cmd: gimbal_cmd_sender,
    });

    let mut task_names = Vec::new();
    let mut futures = Vec::new();

    ctrlc::set_handler({
        let interrupt_sender = interrupt_sender.clone();
        move || {
            info!("received interrupt, shutting down");
            let _ = interrupt_sender.send(());
        }
    })
    .expect("could not set ctrl+c handler");

    if let Some(pixhawk_address) = config.pixhawk.address {
        info!("connecting to pixhawk at {}", pixhawk_address);
        let pixhawk_task = spawn({
            let mut pixhawk_client = PixhawkClient::connect(
                channels.clone(),
                pixhawk_cmd_receiver,
                pixhawk_address,
                config.pixhawk.mavlink,
            )
            .await?;
            async move { pixhawk_client.run().await }
        });

        futures.push(pixhawk_task);
        task_names.push("pixhawk");

        info!("initializing telemetry stream");
        let telemetry_task = spawn({
            let telemetry = TelemetryStream::new(channels.clone(), telemetry_sender);
            async move { telemetry.run().await }
        });

        task_names.push("telemetry");
        futures.push(telemetry_task);
    } else {
        info!("pixhawk address not specified, disabling pixhawk connection and telemetry stream");
    }

    if let Some(camera_config) = config.camera {
        match camera_config.kind {
            cli::config::CameraKind::R10C => trace!("camera kind set to Sony R10C"),
        }

        info!("connecting to camera");
        let camera_task = spawn({
            let mut camera_client = CameraClient::connect(channels.clone(), camera_cmd_receiver)?;
            async move { camera_client.run().await }
        });

        task_names.push("camera");
        futures.push(camera_task);
    }

<<<<<<< HEAD
    if let Some(gimbal_kind) = config.gimbal {
        info!("initializing gimbal");
        let gimbal_task = spawn({
            let mut gimbal_client =
                GimbalClient::connect(channels.clone(), gimbal_cmd_receiver, gimbal_kind)?;
=======
    if let Some(gimbal_config) = config.gimbal {
        match gimbal_config.kind {
            cli::config::GimbalKind::SimpleBGC => trace!("gimbal kind set to SimpleBGC"),
        }

        info!("initializing gimbal");
        let gimbal_task = spawn({
            let mut gimbal_client = if let Some(gimbal_path) = gimbal_config.path {
                GimbalClient::connect_with_path(channels.clone(), gimbal_cmd_receiver, gimbal_path)?
            } else {
                GimbalClient::connect(channels.clone(), gimbal_cmd_receiver)?
            };

>>>>>>> 335de48c
            async move { gimbal_client.run().await }
        });

        task_names.push("gimbal");
        futures.push(gimbal_task);
    }

    if let Some(gs_config) = config.ground_server {
        info!("initializing ground server client");
        let gs_task = spawn({
            let gs_client = GroundServerClient::new(
                channels.clone(),
                reqwest::Url::from_str(&gs_config.address)
                    .context("invalid ground server address")?,
            )?;

            async move { gs_client.run().await }
        });

        task_names.push("ground server client");
        futures.push(gs_task);
    }

    if let Some(scheduler_config) = config.scheduler {
        info!("initializing scheduler");
        let scheduler_task = spawn({
            let mut scheduler = Scheduler::new(channels.clone(), scheduler_config.gps);
            async move { scheduler.run().await }
        });

        task_names.push("scheduler");
        futures.push(scheduler_task);
    }

    info!("initializing plane server");
    let server_address = config
        .plane_server
        .address
        .parse()
        .context("invalid server address")?;

    let server_task = spawn({
        let channels = channels.clone();
        server::serve(channels, server_address)
    });

    task_names.push("server");
    futures.push(server_task);

    info!("intializing cli");
    let cli_task = spawn({
        let channels = channels.clone();
        cli::repl::run(channels)
    });

    task_names.push("cli");
    futures.push(cli_task);

    while futures.len() > 0 {
        // wait for each task to end
        let (result, i, remaining) = futures::future::select_all(futures).await;
        let task_name = task_names.remove(i);

        info!(
            "{} ({}) task ended, {} remaining",
            task_name,
            i,
            remaining.len()
        );

        // if a task ended with an error or did not join properly, end the process
        // with an interrupt
        if let Err(err) = result? {
            error!(
                "got error from {} task, sending interrupt: {:?}",
                task_name, err
            );

            info!("remaining tasks: {:?}", task_names.join(", "));

            let _ = interrupt_sender.send(());

            spawn(async {
                sleep(Duration::from_secs(5)).await;
                warn!("tasks did not end after 5 seconds, force-quitting");
                exit(1);
            });
        }

        futures = remaining;
    }

    info!("exit");

    Ok(())
}<|MERGE_RESOLUTION|>--- conflicted
+++ resolved
@@ -1,8 +1,4 @@
-<<<<<<< HEAD
-use std::{process::exit, sync::Arc};
-=======
 use std::{process::exit, str::FromStr, sync::Arc, time::Duration};
->>>>>>> 335de48c
 
 use anyhow::Context;
 use ctrlc;
@@ -189,13 +185,6 @@
         futures.push(camera_task);
     }
 
-<<<<<<< HEAD
-    if let Some(gimbal_kind) = config.gimbal {
-        info!("initializing gimbal");
-        let gimbal_task = spawn({
-            let mut gimbal_client =
-                GimbalClient::connect(channels.clone(), gimbal_cmd_receiver, gimbal_kind)?;
-=======
     if let Some(gimbal_config) = config.gimbal {
         match gimbal_config.kind {
             cli::config::GimbalKind::SimpleBGC => trace!("gimbal kind set to SimpleBGC"),
@@ -209,7 +198,6 @@
                 GimbalClient::connect(channels.clone(), gimbal_cmd_receiver)?
             };
 
->>>>>>> 335de48c
             async move { gimbal_client.run().await }
         });
 
