--- conflicted
+++ resolved
@@ -145,40 +145,8 @@
 
     let config = config.context("failed to read config file")?;
 
-<<<<<<< HEAD
-    let (telemetry_sender, telemetry_receiver) = watch::channel(None);
-    let (interrupt_sender, _) = broadcast::channel(1);
-    let (pixhawk_event_sender, _) = broadcast::channel(64);
-    let (camera_event_sender, _) = broadcast::channel(256);
-    let (camera_cmd_sender, camera_cmd_receiver) = flume::unbounded();
-    let (gimbal_cmd_sender, gimbal_cmd_receiver) = flume::unbounded();
-    #[cfg(feature = "gstreamer")]
-    let (stream_cmd_sender, stream_cmd_receiver) = flume::unbounded();
-    #[cfg(feature = "gstreamer")]
-    let (save_cmd_sender, save_cmd_receiver) = flume::unbounded();
-    let (image_event_sender, _) = broadcast::channel(256);
-    let (pixhawk_cmd_sender, pixhawk_cmd_receiver) = flume::unbounded();
-    let (dummy_cmd_sender, dummy_cmd_receiver) = flume::unbounded();
-
-    let channels = Arc::new(Channels {
-        interrupt: interrupt_sender.clone(),
-        telemetry: telemetry_receiver,
-        pixhawk_event: pixhawk_event_sender,
-        pixhawk_cmd: pixhawk_cmd_sender,
-        camera_event: camera_event_sender,
-        camera_cmd: camera_cmd_sender,
-        gimbal_cmd: gimbal_cmd_sender,
-        #[cfg(feature = "gstreamer")]
-        stream_cmd: stream_cmd_sender,
-        #[cfg(feature = "gstreamer")]
-        save_cmd: save_cmd_sender,
-        dummy_cmd: dummy_cmd_sender,
-        image_event: image_event_sender,
-    });
-=======
     run_tasks(config).await
 }
->>>>>>> bb491cb4
 
 async fn run_tasks(config: cli::config::PlaneSystemConfig) -> anyhow::Result<()> {
     let (interrupt_sender, _) = broadcast::channel(1);
@@ -201,7 +169,9 @@
         let (camera_event_sender, _) = broadcast::channel(256);
         let (camera_cmd_sender, camera_cmd_receiver) = flume::unbounded();
         let (gimbal_cmd_sender, gimbal_cmd_receiver) = flume::unbounded();
+        #[cfg(feature = "gstreamer")]
         let (stream_cmd_sender, stream_cmd_receiver) = flume::unbounded();
+        #[cfg(feature = "gstreamer")]
         let (save_cmd_sender, save_cmd_receiver) = flume::unbounded();
         let (image_event_sender, _) = broadcast::channel(256);
         let (pixhawk_cmd_sender, pixhawk_cmd_receiver) = flume::unbounded();
@@ -215,7 +185,9 @@
             camera_event: camera_event_sender,
             camera_cmd: camera_cmd_sender,
             gimbal_cmd: gimbal_cmd_sender,
+            #[cfg(feature = "gstreamer")]
             stream_cmd: stream_cmd_sender,
+            #[cfg(feature = "gstreamer")]
             save_cmd: save_cmd_sender,
             dummy_cmd: dummy_cmd_sender,
             image_event: image_event_sender,
@@ -329,55 +301,6 @@
                         .context("invalid ground server address")?,
                 )?;
 
-<<<<<<< HEAD
-    info!("initializing plane server");
-    let server_address = config
-        .plane_server
-        .address
-        .parse()
-        .context("invalid server address")?;
-
-    let server_task = spawn({
-        let channels = channels.clone();
-        server::serve(channels, server_address)
-    });
-
-    task_names.push("server");
-    futures.push(server_task);
-
-    #[cfg(feature = "gstreamer")]
-    if config.stream {
-        info!("initializing stream");
-        let stream_task = spawn({
-            let mut stream_client = StreamClient::connect(
-                channels.clone(),
-                stream_cmd_receiver,
-                config.stream_rpi,
-                config.stream_address,
-                config.rpi_cameras.clone(),
-                config.test_cameras.clone(),
-                config.stream_port,
-            )?;
-            async move { stream_client.run().await }
-        });
-        task_names.push("stream");
-        futures.push(stream_task);
-    }
-
-    #[cfg(feature = "gstreamer")]
-    if config.save {
-        info!("initializing saver");
-        let save_task = spawn({
-            let mut save_client = SaveClient::connect(
-                channels.clone(),
-                save_cmd_receiver,
-                config.stream_rpi,
-                config.save_address,
-                config.rpi_cameras,
-                config.test_cameras,
-            )?;
-            async move { save_client.run().await }
-=======
                 async move { gs_client.run().await }
             });
 
@@ -406,12 +329,12 @@
         let server_task = spawn({
             let channels = channels.clone();
             server::serve(channels, server_address)
->>>>>>> bb491cb4
         });
 
         task_names.push("server");
         futures.push(server_task);
 
+        #[cfg(feature = "gstreamer")]
         if config.stream {
             info!("initializing stream");
             let stream_task = spawn({
@@ -430,6 +353,7 @@
             futures.push(stream_task);
         }
 
+        #[cfg(feature = "gstreamer")]
         if config.save {
             info!("initializing saver");
             let save_task = spawn({
