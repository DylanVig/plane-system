--- conflicted
+++ resolved
@@ -52,18 +52,11 @@
 #[derive(Debug, Deserialize)]
 pub struct PlaneSystemConfig {
     pub pixhawk: PixhawkConfig,
-<<<<<<< HEAD
-    pub server: ServerConfig,
-    pub camera: bool,
-    pub gimbal: Option<GimbalKind>,
-    pub scheduler: SchedulerConfig,
-=======
     pub plane_server: PlaneServerConfig,
     pub ground_server: Option<GroundServerConfig>,
     pub camera: Option<CameraConfig>,
     pub gimbal: Option<GimbalConfig>,
     pub scheduler: Option<SchedulerConfig>,
->>>>>>> 335de48c
 }
 
 impl PlaneSystemConfig {
