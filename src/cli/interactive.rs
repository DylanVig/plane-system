use std::path::PathBuf;

use anyhow::Context;
use clap::Parser;
use futures::{AsyncWriteExt, FutureExt};
use gimbal::GimbalResponse;
use ps_client::CommandSender;
use ps_modes::command::ModeError;
use ps_modes::command::ModeRequest;
use ps_modes::command::ModeResponse;
use rustyline_async::{Readline, SharedWriter};
use tokio::{select, sync::oneshot};
use tokio_util::sync::CancellationToken;

use ps_gimbal as gimbal;
#[cfg(feature = "livestream")]
use ps_livestream::custom as ls;
use ps_main_camera as mc;

#[derive(Parser, Debug)]
#[command(no_binary_name = true, rename_all = "kebab-case")]
enum Command {
    #[command(subcommand)]
    #[command(name = "camera")]
    MainCamera(ps_main_camera::CameraRequest),

    #[cfg(feature = "livestream")]
    #[command(subcommand)]
    #[command(name = "livestream", alias = "ls")]
    LiveStream(ps_livestream::custom::LivestreamRequest),

    #[command(subcommand)]
    Gimbal(ps_gimbal::GimbalRequest),

    #[command(subcommand)]
    Mode(ps_modes::command::ModeRequest),

    Exit,
}

#[derive(Clone)]
pub struct CliChannels {
<<<<<<< HEAD
    pub camera_cmd_tx: Option<CommandSender<mc::CameraRequest, mc::CameraResponse>>,
    #[cfg(feature = "livestream")]
    pub livestream_cmd_tx: Option<CommandSender<ls::LivestreamRequest, ls::LivestreamResponse>>,
    pub gimbal_cmd_tx: Option<CommandSender<gimbal::GimbalRequest, gimbal::GimbalResponse>>,
    pub modes_cmd_tx: Option<
        flume::Sender<(
            ModeRequest,
            oneshot::Sender<Result<ModeResponse, ModeError>>,
        )>,
    >,
=======
    pub camera_cmd_tx: Option<ChannelCommandSink<mc::CameraRequest, mc::CameraResponse>>,
    pub livestream_cmd_tx:
        Option<ChannelCommandSink<ls::LivestreamRequest, ls::LivestreamResponse>>,
    pub gimbal_cmd_tx: Option<ChannelCommandSink<gimbal::GimbalRequest, gimbal::GimbalResponse>>,
>>>>>>> ecfd0851
}

pub async fn run_script(
    path: PathBuf,
    channels: CliChannels,
    cancellation_token: CancellationToken,
) -> anyhow::Result<()> {
    let script = tokio::fs::read_to_string(path)
        .await
        .context("failed to read script file")?;

    for (index, line) in script.lines().enumerate() {
        info!("running command {line}");

        let request = Parser::try_parse_from(line.split_ascii_whitespace())
            .with_context(|| format!("invalid script command on line {index}: {line}"))?;

        let fut = run_interactive_cmd(request, channels.clone(), cancellation_token.clone());

        select! {
            _ = cancellation_token.cancelled() => {
                break;
            }
            result = fut => {
                result?;
            }
        }
    }

    Ok(())
}

pub async fn run_interactive_cli(
    mut editor: Readline,
    mut stdout: SharedWriter,
    channels: CliChannels,
    cancellation_token: CancellationToken,
) -> anyhow::Result<()> {
    loop {
        select! {
            _ = cancellation_token.cancelled() => {
                break;
            }
            result = editor.readline().fuse() => {
                match result {
                    Ok(line) => {
                        stdout.write_all(format!("ps> {}\n", line).as_bytes()).await?;

                        let request: Result<Command, _> = Parser::try_parse_from(line.split_ascii_whitespace());

                        let request = match request {
                            Ok(request) => request,
                            Err(err) => {
                                stdout.write_all(err.to_string().as_bytes()).await?;
                                continue;
                            },
                        };

                        editor.add_history_entry(line);

                        tokio::spawn(run_interactive_cmd(request, channels.clone(), cancellation_token.clone()));
                    }

                    Err(err) => {
                        error!("interactive error: {:#?}", err);
                        break;
                    }
                };
            }
        }
    }

    cancellation_token.cancel();

    Ok(())
}

async fn run_interactive_cmd(
    cmd: Command,
    channels: CliChannels,
    cancellation_token: CancellationToken,
) -> anyhow::Result<()> {
    let CliChannels {
        camera_cmd_tx,
        #[cfg(feature = "livestream")]
        livestream_cmd_tx,
        gimbal_cmd_tx,
        modes_cmd_tx,
    } = channels;

    match cmd {
        Command::MainCamera(request) => {
            if let Some(camera_cmd_tx) = &camera_cmd_tx {
                let (ret_tx, ret_rx) = oneshot::channel();

                if let Err(err) = camera_cmd_tx.send_async((request, ret_tx)).await {
                    error!("camera task did not accept command: {:#?}", err);
                }

                match ret_rx.await? {
                    Ok(response) => info!("{:?}", response),
                    Err(err) => error!("{:?}", err),
                };
            } else {
                error!("camera task is not running");
            }
        }

        #[cfg(feature = "livestream")]
        Command::LiveStream(request) => {
            if let Some(livestream_cmd_tx) = &livestream_cmd_tx {
                let (ret_tx, ret_rx) = oneshot::channel();

                if let Err(err) = livestream_cmd_tx.send_async((request, ret_tx)).await {
                    error!("livestream task did not accept command: {:#?}", err);
                }

                match ret_rx.await? {
                    Ok(response) => info!("{:?}", response),
                    Err(err) => error!("{:?}", err),
                };
            } else {
                error!("livestream task is not running");
            }
        }

        Command::Gimbal(request) => {
            if let Some(gimbal_cmd_tx) = &gimbal_cmd_tx {
                let (ret_tx, ret_rx) = oneshot::channel();

                info!("request = {request:?}");

                if let Err(err) = gimbal_cmd_tx.try_send((request, ret_tx)) {
                    error!("gimbal task did not accept command: {:#?}", err);
                }

                info!("awaiting gimbal response");

                match ret_rx.await? {
                    Ok(response) => info!("{:?}", response),
                    Err(err) => error!("{:?}", err),
                };
            } else {
                error!("gimbal task is not running");
            }
        }

        Command::Mode(request) => {
            if let Some(ps_modes_tx) = &modes_cmd_tx {
                let (ret_tx, ret_rx) = oneshot::channel();

                info!("request = {request:?}");

                if let Err(err) = ps_modes_tx.try_send((request, ret_tx)) {
                    error!("modes task did not accept command: {:#?}", err);
                }

                match ret_rx.await? {
                    Ok(response) => info!("{:?}", response),
                    Err(err) => error!("{:?}", err),
                };
            } else {
                error!("modes task is not running");
            }
        }

        Command::Exit => {
            info!("exiting");
            cancellation_token.cancel();
        }
    };

    Ok(())
}<|MERGE_RESOLUTION|>--- conflicted
+++ resolved
@@ -40,7 +40,6 @@
 
 #[derive(Clone)]
 pub struct CliChannels {
-<<<<<<< HEAD
     pub camera_cmd_tx: Option<CommandSender<mc::CameraRequest, mc::CameraResponse>>,
     #[cfg(feature = "livestream")]
     pub livestream_cmd_tx: Option<CommandSender<ls::LivestreamRequest, ls::LivestreamResponse>>,
@@ -51,12 +50,6 @@
             oneshot::Sender<Result<ModeResponse, ModeError>>,
         )>,
     >,
-=======
-    pub camera_cmd_tx: Option<ChannelCommandSink<mc::CameraRequest, mc::CameraResponse>>,
-    pub livestream_cmd_tx:
-        Option<ChannelCommandSink<ls::LivestreamRequest, ls::LivestreamResponse>>,
-    pub gimbal_cmd_tx: Option<ChannelCommandSink<gimbal::GimbalRequest, gimbal::GimbalResponse>>,
->>>>>>> ecfd0851
 }
 
 pub async fn run_script(
