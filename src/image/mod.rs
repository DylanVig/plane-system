use std::{path::{PathBuf, Path}, sync::Arc};

use anyhow::Context;
use futures::{select, FutureExt};
use tokio::{fs::File, io::AsyncWriteExt};

use crate::{
    camera::main::CameraClientEvent, cli::config::ImageConfig, state::TelemetryInfo, Channels,
};

#[derive(Clone, Debug)]
pub struct ImageClientEvent {
    pub data: Arc<Vec<u8>>,
    pub file: PathBuf,
    pub telemetry: Option<TelemetryInfo>,
}

pub async fn run(channels: Arc<Channels>, config: ImageConfig) -> anyhow::Result<()> {
    let mut interrupt_recv = channels.interrupt.subscribe();
    let mut camera_recv = channels.camera_event.subscribe();

    let interrupt_fut = interrupt_recv.recv().fuse();

    futures::pin_mut!(interrupt_fut);

    let mut image_save_dir = config.save_path.clone();
    image_save_dir.push(chrono::Local::now().format("%F_%H-%M-%S").to_string());

    if let Err(err) = tokio::fs::create_dir_all(&image_save_dir).await {
        warn!("could not create image save directory: {}", err);
    }

    loop {
        select! {
            camera_evt = camera_recv.recv().fuse() => {
                if let Ok(camera_evt) = camera_evt {
                    match camera_evt {
                        CameraClientEvent::Download { image_name, image_data, cc_timestamp, .. } => {
                            debug!("image download detected, uploading file to ground server");

                            let telemetry_info = channels.telemetry.borrow().clone();

                            if telemetry_info.is_none() {
                                warn!("no telemetry data available for image capture")
                            }

<<<<<<< HEAD
                            let image_filename = match save(&config, &image_name, &image_data, &telemetry_info, cc_timestamp).await {
=======
                            let image_filename = match save(&image_save_dir, &image_name, &image_data, &telemetry_info).await {
>>>>>>> 8b245142
                                Ok(image_filename) => image_filename,
                                Err(err) => {
                                  warn!("failed to download image: {}", err);
                                  continue;
                                }
                            };

                            let _ = channels.image_event.send(ImageClientEvent {
                              data: image_data,
                              file: image_filename,
                              telemetry: telemetry_info
                            });
                        }
                        _ => {}
                    }
                }
            }
            _ = interrupt_fut => {
                break;
            }
        }
    }

    Ok(())
}

async fn save(
    save_dir: &Path,
    name: &str,
    image: &Vec<u8>,
    telem: &Option<TelemetryInfo>,
    cc_timestamp: Option<chrono::DateTime<chrono::Local>>,
) -> anyhow::Result<PathBuf> {
    let mut image_path = save_dir.to_owned();
    image_path.push(&name);
    debug!("writing image to file '{}'", image_path.to_string_lossy());

    let mut image_file = File::create(&image_path)
        .await
        .context("failed to create image file")?;

    image_file
        .write_all(&image[..])
        .await
        .context("failed to save image")?;

    info!("wrote image to file '{}'", image_path.to_string_lossy());

    if let Some(telem) = telem {
        let telem_path = image_path.with_extension("json");

        debug!(
            "writing telemetry to file '{}'",
            telem_path.to_string_lossy()
        );

        let mut telem_file = File::create(telem_path)
            .await
            .context("failed to create telemetry file")?;

        let telem_bytes = serde_json::to_vec(&serde_json::json!({
            "telemetry": telem,
            "cc_timestamp": cc_timestamp.map(|c| c.to_rfc3339()),
        }))
        .context("failed to serialize telemetry to JSON")?;

        telem_file
            .write_all(&telem_bytes[..])
            .await
            .context("failed to write telemetry data to file")?;
    }

    Ok(image_path)
}<|MERGE_RESOLUTION|>--- conflicted
+++ resolved
@@ -44,11 +44,7 @@
                                 warn!("no telemetry data available for image capture")
                             }
 
-<<<<<<< HEAD
-                            let image_filename = match save(&config, &image_name, &image_data, &telemetry_info, cc_timestamp).await {
-=======
-                            let image_filename = match save(&image_save_dir, &image_name, &image_data, &telemetry_info).await {
->>>>>>> 8b245142
+                            let image_filename = match save(&image_save_dir, &image_name, &image_data, &telemetry_info, cc_timestamp).await {
                                 Ok(image_filename) => image_filename,
                                 Err(err) => {
                                   warn!("failed to download image: {}", err);
