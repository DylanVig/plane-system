use std::{
    path::{Path, PathBuf},
    sync::Arc,
};

use anyhow::Context;
use futures::{select, FutureExt};
use tokio::{fs::File, io::AsyncWriteExt};

#[cfg(feature = "csb")]
use crate::camera::main::csb;

use crate::{
<<<<<<< HEAD
    camera::main::CameraClientEvent,
=======
    camera::main::{csb, CameraEvent},
>>>>>>> 4600386a
    cli::config::ImageConfig,
    state::{Point3D, Telemetry},
    util::ISO_8601_FORMAT,
    Channels,
};

#[derive(Clone, Debug)]
pub struct ImageClientEvent {
    pub data: Arc<Vec<u8>>,
    pub file: PathBuf,
    pub telemetry: Option<Telemetry>,
}

pub async fn run(channels: Arc<Channels>, config: ImageConfig) -> anyhow::Result<()> {
    let mut interrupt_recv = channels.interrupt.subscribe();
    let mut camera_recv = channels.camera_event.subscribe();

    let interrupt_fut = interrupt_recv.recv().fuse();

    futures::pin_mut!(interrupt_fut);

    let mut image_save_dir = config.save_path.clone();
    image_save_dir.push(chrono::Local::now().format("%F_%H-%M-%S").to_string());

    if let Err(err) = tokio::fs::create_dir_all(&image_save_dir).await {
        warn!("could not create image save directory: {}", err);
    }

    loop {19
        select! {
            camera_evt = camera_recv.recv().fuse() => {
                if let Ok(camera_evt) = camera_evt {
                    match camera_evt {
                        CameraEvent::Download { image_name, image_data, cc_timestamp, .. } => {
                            debug!("image download detected, uploading file to ground server");

                            let pixhawk_telemetry = channels.pixhawk_telemetry.borrow().clone();

                            if pixhawk_telemetry.is_none() {
                                warn!("no pixhawk telemetry data available for image capture")
                            }

                            #[cfg(feature = "csb")]
                            let (csb_timestamp, offset_position) = {
                                let csb_timestamp = channels.csb_telemetry.borrow().clone().map(|t| t.timestamp);

                                if csb_timestamp.is_none() {
                                    warn!("no csb telemetry data available for image capture")
                                }

                                let offset_position = if let (Some(pixhawk_telemetry), Some(csb_timestamp)) = (&pixhawk_telemetry, &csb_timestamp) {
                                    // velocity in meters per second east and north
                                    let (vx, vy, vz) = pixhawk_telemetry.velocity;
                                    let delay = *csb_timestamp - pixhawk_telemetry.timestamp;
                                    let delay_seconds = delay.num_milliseconds() as f32 / 1000.;

                                    // angle we are traveling at
                                    let heading = pixhawk_telemetry.plane_attitude.yaw;

                                    // distance traveled since we received gps from pixhawk
                                    let distance_xy = f32::sqrt(vx * vx + vy * vy) * delay_seconds;
                                    let offset_coords = pixhawk_telemetry.position.point.haversine_destination(heading, distance_xy);
                                    let offset_altitude_rel = pixhawk_telemetry.position.altitude_rel + vz * delay_seconds;
                                    let offset_altitude_msl = pixhawk_telemetry.position.altitude_msl + vz * delay_seconds;

                                    Some(Point3D {
                                        point: offset_coords,
                                        altitude_msl: offset_altitude_msl,
                                        altitude_rel: offset_altitude_rel,
                                    })
                                } else {
                                    None
                                };

                                (csb_timestamp, offset_position)
                            };

                            #[cfg(not(feature = "csb"))]
                            let (csb_timestamp, offset_position) = (None, None);

                            let image_filename = match save(&image_save_dir, &image_name, &image_data, &pixhawk_telemetry, offset_position, csb_timestamp, cc_timestamp).await {
                                Ok(image_filename) => image_filename,
                                Err(err) => {
                                  warn!("failed to download image: {}", err);
                                  continue;
                                }
                            };

                            let _ = channels.image_event.send(ImageClientEvent {
                              data: image_data,
                              file: image_filename,
                              telemetry: pixhawk_telemetry
                            });
                        }
                        _ => {}
                    }
                }
            }
            _ = interrupt_fut => {
                break;
            }
        }
    }

    Ok(())
}

async fn save(
    image_save_dir: impl AsRef<Path>,
    name: &str,
    image: &Vec<u8>,
    pixhawk_telemetry: &Option<Telemetry>,
    offset_position: Option<Point3D>,
    csb_telemetry: Option<chrono::DateTime<chrono::Local>>,
    cc_timestamp: Option<chrono::DateTime<chrono::Local>>,
) -> anyhow::Result<PathBuf> {
    let mut image_path = image_save_dir.as_ref().to_owned();
    image_path.push(&name);
    debug!("writing image to file '{}'", image_path.to_string_lossy());

    let mut image_file = File::create(&image_path)
        .await
        .context("failed to create image file")?;

    image_file
        .write_all(&image[..])
        .await
        .context("failed to save image")?;

    info!("wrote image to file '{}'", image_path.to_string_lossy());

    let telem_path = image_path.with_extension("json");

    debug!(
        "writing telemetry to file '{}'",
        telem_path.to_string_lossy()
    );

    let cc_timestamp =
        cc_timestamp.map(|cc_timestamp| cc_timestamp.format(ISO_8601_FORMAT).to_string());

    let telem_bytes = serde_json::to_vec(&serde_json::json!({
        "pixhawk_telemetry": pixhawk_telemetry,
        "offset_position": offset_position,
        "csb_timestamp": csb_telemetry,
        "cc_timestamp": cc_timestamp,
    }))
    .context("failed to serialize telemetry to JSON")?;

    let mut telem_file = File::create(telem_path)
        .await
        .context("failed to create telemetry file")?;

    telem_file
        .write_all(&telem_bytes[..])
        .await
        .context("failed to write telemetry data to file")?;

    Ok(image_path)
}<|MERGE_RESOLUTION|>--- conflicted
+++ resolved
@@ -11,11 +11,7 @@
 use crate::camera::main::csb;
 
 use crate::{
-<<<<<<< HEAD
-    camera::main::CameraClientEvent,
-=======
     camera::main::{csb, CameraEvent},
->>>>>>> 4600386a
     cli::config::ImageConfig,
     state::{Point3D, Telemetry},
     util::ISO_8601_FORMAT,
