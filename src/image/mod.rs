--- conflicted
+++ resolved
@@ -11,11 +11,7 @@
 use crate::camera::main::csb;
 
 use crate::{
-<<<<<<< HEAD
     camera::main::{csb, CameraEvent},
-=======
-    camera::main::CameraClientEvent,
->>>>>>> 8b5dfe84
     cli::config::ImageConfig,
     state::{Point3D, Telemetry},
     util::ISO_8601_FORMAT,
