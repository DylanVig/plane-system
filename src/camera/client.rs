--- conflicted
+++ resolved
@@ -77,17 +77,9 @@
                 .update()
                 .context("failed to update camera state")?;
 
-<<<<<<< HEAD
-            if let Ok(res) = tokio::time::timeout(Duration::from_secs(1), self.cmd.recv()).await {
-                if let Some(cmd) = res {
-                    let result = self.exec(cmd.request()).await;
-                    let _ = cmd.respond(result);
-                }
-=======
             if let Ok(cmd) = self.cmd.try_recv() {
                 let result = self.exec(cmd.request()).await;
                 let _ = cmd.respond(result);
->>>>>>> 0d629e48
             }
 
             if let Ok(event) = self.iface.recv() {
