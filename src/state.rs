use std::{
    path::PathBuf,
    sync::atomic::{AtomicUsize, Ordering},
};

use serde::{Deserialize, Serialize};

#[derive(Copy, Clone, Eq, PartialEq, Debug, Serialize, Deserialize)]
pub struct RegionOfInterestId(usize);

static LAST_ROI_ID: AtomicUsize = AtomicUsize::new(0);

impl RegionOfInterestId {
    pub fn new() -> Self {
        let id = LAST_ROI_ID.fetch_add(1, Ordering::SeqCst);
        RegionOfInterestId(id)
    }
}

#[derive(Clone, Debug, Serialize, Deserialize)]
pub struct RegionOfInterest {
    id: RegionOfInterestId,
    location: Coords2D,
    kind: RegionOfInterestKind,

    #[serde(default)]
    times_captured: u32,
}

impl RegionOfInterest {
    pub fn with_location_and_kind(location: Coords2D, kind: RegionOfInterestKind) -> Self {
        RegionOfInterest {
            location,
            times_captured: 0,
            id: RegionOfInterestId::new(),
            kind,
        }
    }
}

#[derive(Copy, Clone, Debug, Eq, PartialEq, Serialize, Deserialize)]
#[serde(rename_all = "lowercase")]
pub enum RegionOfInterestKind {
    Normal,
    OffAxis,
    EmergentTarget,
}

#[derive(Debug, Copy, Clone, Eq, PartialEq, Serialize, Deserialize)]
pub enum Mode {
    Idle,
    Fixed,
    Tracking,
    OffAxis, // TODO figure out logic for off-axis targets
}

#[derive(Debug, Default, Clone, Copy, Serialize, Deserialize)]
pub struct Coords2D {
    /// Latitude in degrees
    pub latitude: f32,

    /// Longitude in degrees
    pub longitude: f32,
}

impl Coords2D {
    pub fn new(latitude: f32, longitude: f32) -> Self {
        Coords2D {
            latitude,
            longitude,
        }
    }

    pub fn with_altitude(self, altitude: f32) -> Coords3D {
        Coords3D::new(self.latitude, self.longitude, altitude)
    }
}

impl From<Coords3D> for Coords2D {
    fn from(c: Coords3D) -> Self {
        Coords2D::new(c.latitude, c.longitude)
    }
}

#[derive(Default, Debug, Clone, Copy, Serialize, Deserialize)]
pub struct Coords3D {
    /// Latitude in degrees
    pub latitude: f32,

    /// Longitude in degrees
    pub longitude: f32,

    /// Altitude in meters
    pub altitude: f32,
}

impl Coords3D {
    pub fn new(latitude: f32, longitude: f32, altitude: f32) -> Self {
        Coords3D {
            latitude,
            longitude,
            altitude,
        }
    }
}

#[derive(Default, Debug, Clone, Copy, Serialize, Deserialize)]
pub struct Attitude {
    /// Roll in degrees
    pub roll: f32,

    /// Pitch in degrees
    pub pitch: f32,

    /// Yaw in degrees
    pub yaw: f32,
}

impl Attitude {
    pub fn new(roll: f32, pitch: f32, yaw: f32) -> Self {
        Attitude { roll, pitch, yaw }
    }
}

<<<<<<< HEAD
#[derive(Default, Debug, Clone, Copy)]
pub struct Telemetry {
    pub plane_attitude: Attitude,
    pub gimbal_attitude: Attitude,
    pub position: Coords3D,
}

impl Telemetry {
    pub fn set_plane_attitude(&mut self, plane_attitude: Attitude) {
        self.plane_attitude = plane_attitude
    }

    pub fn set_gimbal_attitude(&mut self, gimbal_attitude: Attitude) {
        self.gimbal_attitude = gimbal_attitude
    }

    pub fn set_position(&mut self, position: Coords3D) {
        self.position = position
    }
}

#[derive(Debug, Clone)]
=======
#[derive(Debug, Clone, Serialize, Deserialize)]
>>>>>>> 9995ddc0
pub struct Image {
    path: PathBuf,
    mode: Mode,
    geotag: Coords2D,
}<|MERGE_RESOLUTION|>--- conflicted
+++ resolved
@@ -122,7 +122,6 @@
     }
 }
 
-<<<<<<< HEAD
 #[derive(Default, Debug, Clone, Copy)]
 pub struct Telemetry {
     pub plane_attitude: Attitude,
@@ -144,10 +143,7 @@
     }
 }
 
-#[derive(Debug, Clone)]
-=======
 #[derive(Debug, Clone, Serialize, Deserialize)]
->>>>>>> 9995ddc0
 pub struct Image {
     path: PathBuf,
     mode: Mode,
