<<<<<<< HEAD
use std::sync::Arc;
use crate::Channels;

mod backend;
mod state;

use crate::scheduler::backend::*;
=======
use crate::{pixhawk::state::PixhawkMessage, state::RegionOfInterest, util::ReceiverExt, Channels};
use anyhow::Context;
use std::{sync::Arc, time::Duration};
use tokio::time::timeout;
>>>>>>> cd81b00e

/// Controls whether the plane is taking pictures of the ground (first-pass),
/// taking pictures of ROIs (second-pass), or doing nothing. Coordinates sending
/// requests to the camera and to the gimbal based on telemetry information
/// received from the Pixhawk.
pub struct Scheduler {
    /// Channel for receiving from the pixhawk client
    channels: Arc<Channels>,
    backend: SchedulerBackend,
}

impl Scheduler {
    pub fn new(channels: Arc<Channels>) -> Self {
<<<<<<< HEAD
        Self {
            channels,
            backend: SchedulerBackend::new(),
        }
    }

    pub async fn run(&mut self) -> anyhow::Result<()> {
        let mut telemetry_recv = self.channels.telemetry.subscribe();
=======
        Self::with_rois(Vec::new(), channels)
    }

    pub fn with_rois(rois: Vec<RegionOfInterest>, channels: Arc<Channels>) -> Self {
        Self { rois, channels }
    }

    pub async fn run(&self) -> anyhow::Result<()> {
        let mut telemetry_recv = self.channels.telemetry.subscribe();
        let mut pixhawk_recv = self.channels.pixhawk.subscribe();
>>>>>>> cd81b00e
        let mut interrupt_recv = self.channels.interrupt.subscribe();
        let mut counter = 0;
        loop {
<<<<<<< HEAD
            let telemetry = Channels::realtime_recv(&mut telemetry_recv).await;
            self.backend.update_telemetry(telemetry);
            if let Some(capture_request) = self.backend.get_capture_request() {
                debug!("Got a capture request: {:?}", capture_request);
            }
            if counter == 100 {
                self.backend.set_capture_response();
                counter = 0;
            } else {
                counter += 1;
            }
            if let Ok(_) = interrupt_recv.try_recv() { break; }
=======
            if let Ok(Ok(message)) = timeout(Duration::from_millis(10), pixhawk_recv.recv()).await {
                match message {
                    PixhawkMessage::Image {
                        time,
                        foc_len,
                        img_idx,
                        cam_idx,
                        flags,
                        coords,
                        attitude,
                    } => (),
                    _ => (),
                }
            }

            let telemetry = telemetry_recv
                .recv_skip()
                .await
                .context("telemetry stream closed")?;

            debug!("{:?}", telemetry);

            if let Ok(_) = timeout(Duration::from_millis(10), interrupt_recv.recv()).await {
                break;
            }
>>>>>>> cd81b00e
        }
        
        Ok(())
    }
}<|MERGE_RESOLUTION|>--- conflicted
+++ resolved
@@ -1,17 +1,11 @@
-<<<<<<< HEAD
-use std::sync::Arc;
-use crate::Channels;
-
-mod backend;
-mod state;
-
 use crate::scheduler::backend::*;
-=======
 use crate::{pixhawk::state::PixhawkMessage, state::RegionOfInterest, util::ReceiverExt, Channels};
 use anyhow::Context;
 use std::{sync::Arc, time::Duration};
 use tokio::time::timeout;
->>>>>>> cd81b00e
+
+mod backend;
+mod state;
 
 /// Controls whether the plane is taking pictures of the ground (first-pass),
 /// taking pictures of ROIs (second-pass), or doing nothing. Coordinates sending
@@ -25,7 +19,6 @@
 
 impl Scheduler {
     pub fn new(channels: Arc<Channels>) -> Self {
-<<<<<<< HEAD
         Self {
             channels,
             backend: SchedulerBackend::new(),
@@ -34,22 +27,9 @@
 
     pub async fn run(&mut self) -> anyhow::Result<()> {
         let mut telemetry_recv = self.channels.telemetry.subscribe();
-=======
-        Self::with_rois(Vec::new(), channels)
-    }
-
-    pub fn with_rois(rois: Vec<RegionOfInterest>, channels: Arc<Channels>) -> Self {
-        Self { rois, channels }
-    }
-
-    pub async fn run(&self) -> anyhow::Result<()> {
-        let mut telemetry_recv = self.channels.telemetry.subscribe();
-        let mut pixhawk_recv = self.channels.pixhawk.subscribe();
->>>>>>> cd81b00e
         let mut interrupt_recv = self.channels.interrupt.subscribe();
         let mut counter = 0;
         loop {
-<<<<<<< HEAD
             let telemetry = Channels::realtime_recv(&mut telemetry_recv).await;
             self.backend.update_telemetry(telemetry);
             if let Some(capture_request) = self.backend.get_capture_request() {
@@ -62,33 +42,6 @@
                 counter += 1;
             }
             if let Ok(_) = interrupt_recv.try_recv() { break; }
-=======
-            if let Ok(Ok(message)) = timeout(Duration::from_millis(10), pixhawk_recv.recv()).await {
-                match message {
-                    PixhawkMessage::Image {
-                        time,
-                        foc_len,
-                        img_idx,
-                        cam_idx,
-                        flags,
-                        coords,
-                        attitude,
-                    } => (),
-                    _ => (),
-                }
-            }
-
-            let telemetry = telemetry_recv
-                .recv_skip()
-                .await
-                .context("telemetry stream closed")?;
-
-            debug!("{:?}", telemetry);
-
-            if let Ok(_) = timeout(Duration::from_millis(10), interrupt_recv.recv()).await {
-                break;
-            }
->>>>>>> cd81b00e
         }
         
         Ok(())
