--- conflicted
+++ resolved
@@ -1,12 +1,7 @@
-<<<<<<< HEAD
-use crate::scheduler::backend::*;
-use crate::{pixhawk::state::PixhawkMessage, state::RegionOfInterest, util::ReceiverExt, Channels};
-=======
-use crate::{pixhawk::state::PixhawkEvent, state::RegionOfInterest, Channels};
->>>>>>> 51d56c81
 use anyhow::Context;
-use std::{sync::Arc, time::Duration};
-use tokio::time::timeout;
+
+use crate::{scheduler::backend::*, Channels};
+use std::sync::Arc;
 
 mod backend;
 mod state;
@@ -29,60 +24,35 @@
         }
     }
 
-<<<<<<< HEAD
     pub async fn run(&mut self) -> anyhow::Result<()> {
-        let mut telemetry_recv = self.channels.telemetry.subscribe();
-        let mut interrupt_recv = self.channels.interrupt.subscribe();
+        let mut telemetry_recv = self.channels.telemetry.clone();
+        let mut interrupt_recv = self.channels.interrupt.clone();
+
         let mut counter: u8 = 0;
         loop {
-=======
-    pub async fn run(&self) -> anyhow::Result<()> {
-        let mut pixhawk_recv = self.channels.pixhawk_event.subscribe();
-        let mut telemetry_recv = self.channels.telemetry.clone();
-        let interrupt_recv = self.channels.interrupt.clone();
-
-        loop {
-            if let Ok(Ok(message)) = timeout(Duration::from_millis(10), pixhawk_recv.recv()).await {
-                match message {
-                    PixhawkEvent::Image {
-                        time,
-                        foc_len,
-                        img_idx,
-                        cam_idx,
-                        flags,
-                        coords,
-                        attitude,
-                    } => (),
-                    _ => (),
-                }
-            }
-
->>>>>>> 51d56c81
             let telemetry = telemetry_recv
                 .recv()
                 .await
-<<<<<<< HEAD
                 .context("telemetry channel closed")?;
-            
-            self.backend.update_telemetry(telemetry);
+
+            if let Some(telemetry) = telemetry {
+                self.backend.update_telemetry(telemetry);
+            }
+
             if let Some(capture_request) = self.backend.get_capture_request() {
                 debug!("Got a capture request: {:?}", capture_request);
-=======
-                .context("telemetry stream closed")?;
+            }
 
-            debug!("{:?}", telemetry);
-
-            if *interrupt_recv.borrow() {
-                break;
->>>>>>> 51d56c81
-            }
             if counter == 100 {
                 self.backend.set_capture_response();
                 counter = 0;
             } else {
                 counter += 1;
             }
-            if let Ok(_) = interrupt_recv.try_recv() { break; }
+
+            if *interrupt_recv.borrow() {
+                break;
+            }
         }
 
         Ok(())
