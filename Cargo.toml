--- conflicted
+++ resolved
@@ -72,12 +72,7 @@
 [features]
 default = ["udev", "aux-camera"]
 udev = ["tokio-serial/libudev", "serialport/libudev"]
-<<<<<<< HEAD
 aux-camera = ["ps-aux-camera"]
 
 [workspace]
-members = ["crates/*"]
-=======
-gstreamer = ["gst"]
-csb = ["rppal"]
->>>>>>> 8b5dfe84
+members = ["crates/*"]