--- conflicted
+++ resolved
@@ -66,18 +66,15 @@
 # i/o
 rusb = "0.9"
 tokio-serial = { git = "https://github.com/CUAir/tokio-serial.git", default-features = false }
-<<<<<<< HEAD
-rppal = "0.13.1"
-=======
 rppal = { version = "0.13.1", optional = true }
 tokio-util = { version = "0.7", features = ["codec"] }
->>>>>>> 591e910c
 
 [features]
 default = ["udev", "aux-camera"]
 udev = ["tokio-serial/libudev", "serialport/libudev"]
-<<<<<<< HEAD
 aux-camera = ["ps-aux-camera"]
+gstreamer = ["gst"]
+csb = ["rppal"]
 
 [workspace]
 members = ["crates/*"]
@@ -95,7 +92,3 @@
 tokio-util = { version = "0.7", features = ["codec"] }
 flume = "0.10"
 async-trait = "0.1"
-=======
-gstreamer = ["gst"]
-csb = ["rppal"]
->>>>>>> 591e910c
