--- conflicted
+++ resolved
@@ -48,14 +48,11 @@
 # i/o
 rusb = "0.9"
 serialport = { git = "https://github.com/Susurrus/serialport-rs.git", default-features = false }
-<<<<<<< HEAD
-geo = "0.16.0"
-gst = { package = "gstreamer" }
-=======
+gst = { version = "0.17", package = "gstreamer" }
+
 tokio-serial = { git = "https://github.com/CUAir/tokio-serial.git", default-features = false }
 tokio-util = { version = "0.6.2", features = ["codec"] }
 
 [features]
 default = []
-udev = ["tokio-serial/libudev", "serialport/libudev"]
->>>>>>> 8451311f
+udev = ["tokio-serial/libudev", "serialport/libudev"]