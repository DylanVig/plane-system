--- conflicted
+++ resolved
@@ -59,12 +59,8 @@
 rusb = "0.9"
 gst = { version = "0.18", package = "gstreamer", optional = true }
 tokio-serial = { git = "https://github.com/CUAir/tokio-serial.git", default-features = false }
-<<<<<<< HEAD
-tokio-util = { version = "0.6.2", features = ["codec"] }
 rppal = "0.13.1"
-=======
 tokio-util = { version = "0.7", features = ["codec"] }
->>>>>>> 5c109db6
 
 [features]
 default = ["udev", "gstreamer"]
