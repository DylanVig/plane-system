use std::{sync::Arc, time::Duration};

use anyhow::{bail, Context};
use async_trait::async_trait;
use chrono::{DateTime, Local};
use log::{debug, error, info, warn};
use num_traits::ToPrimitive;
use ps_client::{ChannelCommandSink, ChannelCommandSource, Task};
use ptp::{Data, Event};
use tokio::{
    select,
    sync::{oneshot, RwLock},
    time::{sleep, timeout, MissedTickBehavior},
};
use tokio_util::sync::CancellationToken;

use super::{util::*, InterfaceGuard};
use crate::{
    interface::{ControlCode, OperatingMode, PropertyCode},
    Aperture, CameraContinuousCaptureRequest, CameraRequest, CameraResponse, CameraSetRequest,
    CameraZoomRequest, CompressionMode, DriveMode, ErrorMode, ExposureMode, FocusIndication,
    FocusMode, Iso, SaveMedia, ShutterSpeed,
};

#[derive(Debug, Clone)]
pub enum ControlEvent {
    /// The shutter was triggered. Note that this may not be sent after the
    /// control task receives a capture command if the camera fails to acquire
    /// auto focus lock.
    CaptureTrigger { timestamp: DateTime<Local> },

    /// A capture failed.
    CaptureFailed {
        timestamp: DateTime<Local>,
        reason: CaptureFailure,
    },

    /// A capture succeeded.
    CaptureSuccess { timestamp: DateTime<Local> },
}

#[derive(Debug, Clone, Copy)]
pub enum CaptureFailure {
    /// The camera failed to acquire auto focus lock.
    AutoFocusFailed,

    /// The shutter was fired, but the camera did not register a capture event.
    NoAcknowledgement,

    /// The camera registered a capture failure.
    Error(ErrorMode),
}

pub struct ControlTask {
    interface: Arc<RwLock<InterfaceGuard>>,
    ptp_evt_rx: flume::Receiver<Event>,
    ctrl_evt_rx: flume::Receiver<ControlEvent>,
    ctrl_evt_tx: flume::Sender<ControlEvent>,
    cmd_rx: ChannelCommandSource<CameraRequest, CameraResponse>,
    cmd_tx: ChannelCommandSink<CameraRequest, CameraResponse>,
}

impl ControlTask {
    pub(super) fn new(
        interface: Arc<RwLock<InterfaceGuard>>,
        ptp_evt_rx: flume::Receiver<Event>,
    ) -> Self {
        let (cmd_tx, cmd_rx) = flume::bounded(256);
        let (ctrl_evt_tx, ctrl_evt_rx) = flume::bounded(256);

        Self {
            interface,
            ptp_evt_rx,
            ctrl_evt_rx,
            ctrl_evt_tx,
            cmd_rx,
            cmd_tx,
        }
    }

    pub fn cmd(&self) -> ChannelCommandSink<CameraRequest, CameraResponse> {
        self.cmd_tx.clone()
    }

    pub fn event(&self) -> flume::Receiver<ControlEvent> {
        self.ctrl_evt_rx.clone()
    }
}

#[async_trait]
impl Task for ControlTask {
    fn name(&self) -> &'static str {
        "main-camera/control"
    }

    async fn run(self: Box<Self>, cancel: CancellationToken) -> anyhow::Result<()> {
        let loop_fut = async move {
            let ptp_evt_rx = self.ptp_evt_rx;
            let ctrl_evt_tx = self.ctrl_evt_tx;

            loop {
                match self.cmd_rx.recv_async().await {
                    Ok((req, ret)) => {
                        let interface = &*self.interface;

                        let result = match req {
                            CameraRequest::Storage(_) => todo!(),
                            CameraRequest::File(_) => todo!(),
                            CameraRequest::Capture {
                                burst_duration,
                                burst_high_speed,
                            } => {
                                run_capture(
                                    interface,
                                    evt_rx.clone(),
                                    ctrl_evt_tx.clone(),
                                    burst_duration,
                                    burst_high_speed,
                                )
                                .await
                            }
                            CameraRequest::CCHack { interval, count } => {
                                let _interface = self.interface.clone();
                                let cmd_tx = self.cmd_tx.clone();

                                tokio::task::spawn(async move {
                                    let counter = 0;
                                    let mut interval =
                                        tokio::time::interval(Duration::from_secs(interval as u64));

                                    interval.set_missed_tick_behavior(MissedTickBehavior::Delay);

                                    loop {
                                        interval.tick().await;
                                        info!("triggering capture from cc hack");

                                        let (tx, rx) = oneshot::channel();

                                        let res = cmd_tx
                                            .send_async((
                                                CameraRequest::Capture {
                                                    burst_duration: None,
                                                    burst_high_speed: false,
                                                },
                                                tx,
                                            ))
                                            .await;

                                        if res.is_err() {
                                            warn!("sending command from cc hack failed, exiting cc hack");
                                            break;
                                        }

                                        let res = rx.await;

                                        if let Err(err) = res {
                                            error!("error in capture: {err:?}");
                                        }

                                        if let Some(count) = count {
                                            if counter >= count {
                                                break;
                                            }
                                        }
                                    }

                                    info!("cc hack capture series done");
                                });

                                Ok(CameraResponse::Unit)
                            }
                            CameraRequest::Reset => run_reset(interface).await,
                            CameraRequest::Initialize => run_initialize(interface).await,
                            CameraRequest::Status => run_status(interface).await,
                            CameraRequest::Get(_) => todo!(),
                            CameraRequest::Set(req) => run_set(interface, req).await,
                            CameraRequest::ContinuousCapture(req) => run_cc(req, interface).await,
                            CameraRequest::Record(_) => todo!(),
                            CameraRequest::Zoom(req) => run_zoom(interface, req).await,
                        };

                        let _ = ret.send(result);
                    }
                    Err(_) => break,
                }
            }

            Ok::<_, anyhow::Error>(())
        };

        select! {
          _ = cancel.cancelled() => {}
          res = loop_fut => { res? }
        }

        Ok(())
    }
}

async fn run_status(interface: &RwLock<InterfaceGuard>) -> anyhow::Result<CameraResponse> {
    let props = interface.write().await.query()?;

    let sfi: u16 = convert_camera_value(&props, PropertyCode::ShootingFileInfo)?;
    let op_mode: OperatingMode = convert_camera_value(&props, PropertyCode::OperatingMode)?;
    let cmp_mode: CompressionMode = convert_camera_value(&props, PropertyCode::Compression)?;
    let ex_mode: ExposureMode = convert_camera_value(&props, PropertyCode::ExposureMode)?;
    let foc_mode: FocusMode = convert_camera_value(&props, PropertyCode::FocusMode)?;
    let save_media: SaveMedia = convert_camera_value(&props, PropertyCode::SaveMedia)?;
    let err_mode: ErrorMode = convert_camera_value(&props, PropertyCode::Caution)?;

    let interval_time: Option<u16> = convert_camera_value(&props, PropertyCode::IntervalTime).ok();
    let interval_state: Option<u8> =
        convert_camera_value(&props, PropertyCode::IntervalStillRecordingState).ok();
    let interval_state = interval_state.map(|s| s != 0);

    let shutter_speed: Option<ShutterSpeed> =
        convert_camera_value(&props, PropertyCode::ShutterSpeed).ok();
    let iso: Option<Iso> = convert_camera_value(&props, PropertyCode::ISO).ok();
    let aperture: Option<Aperture> = convert_camera_value(&props, PropertyCode::FNumber).ok();

    let shutter_speed = shutter_speed.map_or_else(|| "Unknown".to_owned(), |s| s.to_string());
    let iso = iso.map_or_else(|| "Unknown".to_owned(), |s| s.to_string());
    let aperture = aperture.map_or_else(|| "Unknown".to_owned(), |s| s.to_string());

    info!(
        "
        shooting file info: {sfi:#06x}
        operating mode: {op_mode:?}
        compression mode: {cmp_mode:?}
        exposure mode: {ex_mode:?}
        focus mode: {foc_mode:?}
        error mode: {err_mode:?}
        shutter speed: {shutter_speed}
        interval time: {interval_time:?}
        interval state: {interval_state:?}
        iso: {iso}
        aperture: {aperture}
        save destination: {save_media:?}
    "
    );

    Ok(CameraResponse::Unit)
}

async fn run_reset(interface: &RwLock<InterfaceGuard>) -> anyhow::Result<CameraResponse> {
    info!("resetting camera");

    ensure_camera_value(
        interface,
        PropertyCode::OperatingMode,
        Data::UINT8(OperatingMode::Standby as u8),
    )
    .await
    .context("failed to set camera to still recording mode")?;

    let mut interface = interface.write().await;

    interface.execute(ControlCode::CameraSettingReset, Data::UINT16(0x0002))?;

    sleep(Duration::from_secs(1)).await;

    interface.execute(ControlCode::CameraSettingReset, Data::UINT16(0x0001))?;

    Ok(CameraResponse::Unit)
}

async fn run_initialize(interface: &RwLock<InterfaceGuard>) -> anyhow::Result<CameraResponse> {
    info!("initializing camera");

    ensure_camera_value(
        interface,
        PropertyCode::OperatingMode,
        Data::UINT8(OperatingMode::Standby as u8),
    )
    .await
    .context("failed to set camera to still recording mode")?;

    let mut interface = interface.write().await;

    interface.execute(ControlCode::SystemInit, Data::UINT16(0x0002))?;

    sleep(Duration::from_secs(1)).await;

    interface.execute(ControlCode::SystemInit, Data::UINT16(0x0001))?;

    Ok(CameraResponse::Unit)
}

async fn run_zoom(
    interface: &RwLock<InterfaceGuard>,
    req: CameraZoomRequest,
) -> anyhow::Result<CameraResponse> {
    let mut interface = interface.write().await;

    match req {
        CameraZoomRequest::Wide { duration } => {
            interface.execute(ControlCode::ZoomControlWide, PtpData::UINT16(0x0002))?;
            sleep(Duration::from_millis(duration)).await;
            interface.execute(ControlCode::ZoomControlWide, PtpData::UINT16(0x0001))?;
        }
        CameraZoomRequest::Tele { duration } => {
            interface.execute(ControlCode::ZoomControlTele, PtpData::UINT16(0x0002))?;
            sleep(Duration::from_millis(duration)).await;
            interface.execute(ControlCode::ZoomControlTele, PtpData::UINT16(0x0001))?;
        }
        CameraZoomRequest::Level { level } => {
            //set target zoom level
            interface.set(
                PropertyCode::ZoomAbsolutePosition,
                ptp::PtpData::UINT8(level),
            )?;
            //do button press down
            interface.execute(ControlCode::ZoomControlAbsolute, PtpData::UINT16(0x0002))?;
            sleep(Duration::from_millis(50)).await;
            //do button press up
            interface.execute(ControlCode::ZoomControlAbsolute, PtpData::UINT16(0x0001))?;
        }
    }

    Ok(CameraResponse::Unit)
}

// pub(super) async fn cmd_get(
//     interface: CameraInterfaceRequestBuffer,
//     req: CameraCommandGetRequest,
// ) -> anyhow::Result<CameraResponse> {
//     let prop = match req {
//         CameraCommandGetRequest::ExposureMode => PropertyCode::ExposureMode,
//         CameraCommandGetRequest::OperatingMode => PropertyCode::OperatingMode,
//         CameraCommandGetRequest::SaveMode => PropertyCode::SaveMedia,
//         CameraCommandGetRequest::FocusMode => PropertyCode::FocusMode,
//         CameraCommandGetRequest::ZoomLevel => PropertyCode::ZoomAbsolutePosition,
//         CameraCommandGetRequest::CcInterval => PropertyCode::IntervalTime,
//         CameraCommandGetRequest::Other(_) => todo!(),
//     };

//     let prop_info = interface
//         .enter(|i| async move { i.get_info(prop).await })
//         .await
//         .context("this property's value has not been retrieved")?;

//     Ok(match req {
//         CameraCommandGetRequest::ExposureMode => match prop_info.current {
//             ptp::Data::UINT16(mode) => CameraResponse::ExposureMode(
//                 FromPrimitive::from_u16(mode)
//                     .context("invalid camera exposure mode (wrong value)")?,
//             ),
//             _ => bail!("invalid camera exposure mode (wrong data type)"),
//         },
//         CameraCommandGetRequest::OperatingMode => match prop_info.current {
//             ptp::Data::UINT8(mode) => CameraResponse::OperatingMode(
//                 FromPrimitive::from_u8(mode)
//                     .context("invalid camera operating mode (wrong value)")?,
//             ),
//             _ => bail!("invalid camera operating mode (wrong data type)"),
//         },
//         CameraCommandGetRequest::SaveMode => match prop_info.current {
//             ptp::Data::UINT16(mode) => CameraResponse::SaveMode(
//                 FromPrimitive::from_u16(mode).context("invalid camera save mode (wrong value)")?,
//             ),
//             _ => bail!("invalid camera save mode (wrong data type)"),
//         },
//         CameraCommandGetRequest::FocusMode => match prop_info.current {
//             ptp::Data::UINT16(mode) => CameraResponse::FocusMode(
//                 FromPrimitive::from_u16(mode).context("invalid camera focus mode (wrong value)")?,
//             ),
//             _ => bail!("invalid camera focus mode (wrong data type)"),
//         },
//         CameraCommandGetRequest::ZoomLevel => match prop_info.current {
//             ptp::Data::UINT16(level) => CameraResponse::ZoomLevel(level as u8),
//             _ => bail!("invalid camera zoom level (wrong data type)"),
//         },
//         CameraCommandGetRequest::CcInterval => match prop_info.current {
//             ptp::Data::UINT16(interval) => CameraResponse::CcInterval(interval as f32 / 10.0),
//             _ => bail!("invalid camera zoom level (wrong data type)"),
//         },
//         CameraCommandGetRequest::Other(_) => todo!(),
//     })
// }

pub(super) async fn run_set(
    interface: &RwLock<InterfaceGuard>,
    req: CameraSetRequest,
) -> anyhow::Result<CameraResponse> {
    let (prop, data) = match req {
        CameraSetRequest::ExposureMode { mode } => {
            (PropertyCode::ExposureMode, ptp::Data::UINT16(mode as u16))
        }
        CameraSetRequest::OperatingMode { mode } => {
            (PropertyCode::OperatingMode, ptp::Data::UINT8(mode as u8))
        }
        CameraSetRequest::SaveMode { mode } => {
            (PropertyCode::SaveMedia, ptp::Data::UINT16(mode as u16))
        }
        CameraSetRequest::FocusMode { mode } => {
            (PropertyCode::FocusMode, ptp::Data::UINT16(mode as u16))
        }
<<<<<<< HEAD
        CameraSetRequest::ZoomLevel { level } => (
            PropertyCode::ZoomAbsolutePosition,
            ptp::Data::UINT16(level as u16),
        ),
=======
>>>>>>> 95e8692d
        CameraSetRequest::CcInterval { interval } => {
            let mut interval = (interval * 10.) as u16;

            if interval < 10 {
                bail!("minimum interval is 1 second");
            }

            if interval > 300 {
                bail!("maximum interval is 30 seconds");
            }

            if interval % 5 != 0 {
                warn!("valid intervals are in increments of 0.5 seconds; rounding down");
                interval -= interval % 5;
            }

            (PropertyCode::IntervalTime, ptp::Data::UINT16(interval))
        }
        CameraSetRequest::ShutterSpeed { speed } => (
            PropertyCode::ShutterSpeed,
            ptp::Data::UINT32(ToPrimitive::to_u32(&speed).unwrap()),
        ),
        CameraSetRequest::Aperture { aperture } => (
            PropertyCode::FNumber,
            ptp::Data::UINT16(ToPrimitive::to_u16(&aperture).unwrap()),
        ),
    };

    debug!("setting {:?} to {:x}", prop, data);

    ensure_camera_value(&interface, prop, data).await?;

    Ok(CameraResponse::Unit)
}

pub(super) async fn run_capture(
    interface: &RwLock<InterfaceGuard>,
    ptp_evt_rx: flume::Receiver<Event>,
    ctrl_evt_tx: flume::Sender<ControlEvent>,
    burst_duration: Option<u8>,
    burst_high_speed: bool,
) -> anyhow::Result<CameraResponse> {
    debug!("running camera capture");

    ensure_camera_value(
        interface,
        PropertyCode::OperatingMode,
        Data::UINT8(OperatingMode::StillRec as u8),
    )
    .await
    .context("failed to set camera to still recording mode")?;

    ensure_camera_value(
        interface,
        PropertyCode::DriveMode,
        Data::UINT16(if burst_duration.is_some() {
            if burst_high_speed {
                DriveMode::SpeedPriorityContinuousShot
            } else {
                DriveMode::ContinuousShot
            }
        } else {
            DriveMode::Normal
        } as u16),
    )
    .await
    .context("failed to set camera to correct drive mode")?;

    {
        let mut interface = interface.write().await;
        let props = interface
            .query()
            .context("failed to query current camera state")?;

        let focus_mode: FocusMode = convert_camera_value(&props, PropertyCode::FocusMode)?;

        info!("capturing image (focus mode = {focus_mode}, burst duration = {burst_duration:?})");

        // press shutter button halfway to fix the focus
        debug!("sending half shutter press");
        interface.execute(ControlCode::S1Button, Data::UINT16(0x0002))?;

        if focus_mode == FocusMode::AutoFocusStill {
            loop {
                let props = interface
                    .query()
                    .context("failed to query current camera state")?;

                let focus_ind: FocusIndication =
                    convert_camera_value(&props, PropertyCode::FocusIndication)?;

                match focus_ind {
                    FocusIndication::AFUnlock | FocusIndication::Focusing => {
                        debug!("focusing ({focus_ind})")
                    }
                    FocusIndication::AFLock | FocusIndication::FocusedContinuous => {
                        debug!("focused ({focus_ind})");
                        break;
                    }
                    FocusIndication::AFWarning => {
                        debug!("focus failed ({focus_ind})");
                        debug!("sending half shutter release");
                        interface.execute(ControlCode::S1Button, Data::UINT16(0x0001))?;
                        bail!("failed to acquire auto focus lock");
                    }
                }
            }
        }

        // shoot!
        debug!("sending full shutter press");
        interface.execute(ControlCode::S2Button, Data::UINT16(0x0002))?;

        let _ = ctrl_evt_tx.try_send(ControlEvent::CaptureTrigger {
            timestamp: Local::now(),
        });

        if let Some(burst_duration) = burst_duration {
            sleep(Duration::from_secs(burst_duration as u64)).await;
        }

        // release
        debug!("sending full shutter release");
        interface.execute(ControlCode::S2Button, Data::UINT16(0x0001))?;

        // hell yeah
        debug!("sending half shutter release");
        interface.execute(ControlCode::S1Button, Data::UINT16(0x0001))?;
    }

    info!("waiting for image confirmation");

    timeout(Duration::from_millis(1000), async {
        loop {
            // TODO: maybe check ShootingFileInfo

            let evt = ptp_evt_rx.recv_async().await?;

            match evt.code {
                ptp::EventCode::Vendor(0xC204) | ptp::EventCode::Vendor(0xC203) => {
                    match evt.params.get(0) {
                        Some(0x0001) => {
                            let _ = ctrl_evt_tx.try_send(ControlEvent::CaptureSuccess {
                                timestamp: Local::now(),
                            });
                        }

                        Some(0x0002) => {
                            let mut interface = interface.write().await;
                            let props = interface
                                .query()
                                .context("failed to query current camera state")?;
                            let err_mode: ErrorMode =
                                convert_camera_value(&props, PropertyCode::Caution)?;

                            let _ = ctrl_evt_tx.try_send(ControlEvent::CaptureFailed {
                                timestamp: Local::now(),
                                reason: CaptureFailure::Error(err_mode),
                            });
                        }

                        other => {
                            warn!("unexpected status from camera: {other:?}");
                        }
                    }

                    break;
                }
                _ => {}
            }
        }

        Ok::<_, anyhow::Error>(())
    })
    .await
    .context("timed out while waiting for image confirmation")?
    .context("error while waiting for image confirmation")?;

    Ok(CameraResponse::Unit)
}

pub(super) async fn run_cc(
    req: CameraContinuousCaptureRequest,
    interface: &RwLock<InterfaceGuard>,
) -> anyhow::Result<CameraResponse> {
    match req {
        CameraContinuousCaptureRequest::Start => {
            interface
                .write()
                .await
                .execute(ControlCode::IntervalStillRecording, Data::UINT16(0x0002))
                .context("failed to start interval recording")?;
        }

        CameraContinuousCaptureRequest::Stop => {
            interface
                .write()
                .await
                .execute(ControlCode::IntervalStillRecording, Data::UINT16(0x0001))
                .context("failed to start interval recording")?;
        }
    }

    Ok(CameraResponse::Unit)
}

// pub(super) async fn cmd_storage(
//     interface: CameraInterfaceRequestBuffer,
//     req: CameraCommandStorageRequest,
// ) -> anyhow::Result<CameraResponse> {
//     match req {
//         CameraCommandStorageRequest::List => {
//             ensure_mode(&interface, OperatingMode::ContentsTransfer).await?;

//             debug!("getting storage ids");

//             sleep(Duration::from_secs(1)).await;

//             debug!("checking for storage ID 0x00010000");

//             interface
//                 .enter(|i| async move {
//                     let storage_ids = i.storage_ids().await.context("could not get storage ids")?;

//                     if storage_ids.contains(&ptp::StorageId::from(0x00010000)) {
//                         bail!("no logical storage available");
//                     }

//                     debug!("got storage ids: {:?}", storage_ids);

//                     let infos: Vec<Result<(_, _), _>> =
//                         futures::future::join_all(storage_ids.iter().map(|&id| {
//                             let i = &i;
//                             async move { i.storage_info(id).await.map(|info| (id, info)) }
//                         }))
//                         .await;

//                     infos
//                         .into_iter()
//                         .collect::<Result<HashMap<_, _>, _>>()
//                         .map(|storages| CameraResponse::StorageInfo { storages })
//                 })
//                 .await
//         }
//     }
// }

// pub(super) async fn cmd_file(
//     interface: CameraInterfaceRequestBuffer,
//     req: CameraCommandFileRequest,
//     client_tx: broadcast::Sender<CameraClientEvent>,
// ) -> anyhow::Result<CameraResponse> {
//     match req {
//         CameraCommandFileRequest::List { parent } => {
//             ensure_mode(&interface, OperatingMode::ContentsTransfer).await?;

//             debug!("getting object handles");

//             interface
//                 .enter(|i| async move {
//                     // wait for storage ID 0x00010001 to exist

//                     retry_async(10, Some(Duration::from_secs(1)), || async {
//                         debug!("checking for storage ID 0x00010001");

//                         let storage_ids =
//                             i.storage_ids().await.context("could not get storage ids")?;

//                         if !storage_ids.contains(&ptp::StorageId::from(0x00010001)) {
//                             bail!("no storage available");
//                         } else {
//                             Ok(())
//                         }
//                     })
//                     .await?;

//                     let object_handles = i
//                         .object_handles(
//                             ptp::StorageId::from(0x00010001),
//                             parent
//                                 .clone()
//                                 .map(|v| ptp::ObjectHandle::from(v))
//                                 .unwrap_or(ptp::ObjectHandle::root()),
//                         )
//                         .await
//                         .context("could not get object handles")?;

//                     debug!("got object handles: {:?}", object_handles);

//                     futures::future::join_all(object_handles.iter().map(|&id| {
//                         let iface = &i;
//                         async move { iface.object_info(id).await.map(|info| (id, info)) }
//                     }))
//                     .await
//                     .into_iter()
//                     .collect::<Result<HashMap<_, _>, _>>()
//                     .map(|objects| CameraResponse::ObjectInfo { objects })
//                 })
//                 .await
//         }

//         CameraCommandFileRequest::Get { handle: _ } => {
//             ensure_mode(&interface, OperatingMode::ContentsTransfer).await?;

//             let (info, data) = interface
//                 .enter(|i| async move {
//                     let info = i
//                         .object_info(ptp::ObjectHandle::from(0xFFFFC001))
//                         .await
//                         .context("failed to get object info for download")?;

//                     let data = i
//                         .object_data(ptp::ObjectHandle::from(0xFFFFC001))
//                         .await
//                         .context("failed to get object data for download")?;

//                     Ok::<_, anyhow::Error>((info, data))
//                 })
//                 .await
//                 .context("downloading image data failed")?;

//             let _ = client_tx.send(CameraClientEvent::Download {
//                 image_name: info.filename.clone(),
//                 image_data: Arc::new(data),
//                 cc_timestamp: None,
//             });

//             Ok(CameraResponse::Download {
//                 name: info.filename,
//             })
//         }
//     }
// }<|MERGE_RESOLUTION|>--- conflicted
+++ resolved
@@ -281,7 +281,7 @@
 
     sleep(Duration::from_secs(1)).await;
 
-    interface.execute(ControlCode::SystemInit, Data::UINT16(0x0001))?;
+    interface.execute(ControlCode::SystemInit, PtpData::UINT16(0x0001))?;
 
     Ok(CameraResponse::Unit)
 }
@@ -395,13 +395,6 @@
         CameraSetRequest::FocusMode { mode } => {
             (PropertyCode::FocusMode, ptp::Data::UINT16(mode as u16))
         }
-<<<<<<< HEAD
-        CameraSetRequest::ZoomLevel { level } => (
-            PropertyCode::ZoomAbsolutePosition,
-            ptp::Data::UINT16(level as u16),
-        ),
-=======
->>>>>>> 95e8692d
         CameraSetRequest::CcInterval { interval } => {
             let mut interval = (interval * 10.) as u16;
 
