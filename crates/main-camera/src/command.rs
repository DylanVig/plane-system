use std::{
    collections::HashMap,
    path::{Path, PathBuf},
    str::FromStr,
};

use anyhow::bail;
use clap::Subcommand;
use serde::Serialize;

use super::{interface::OperatingMode, state::*};

#[derive(Subcommand, Debug, Clone)]
pub enum CameraRequest {
    /// view information about the storage media inside of the camera
    #[command(subcommand)]
    Storage(CameraStorageRequest),

    /// view information about the files stored on the camera; download files
    #[command(subcommand)]
    File(CameraFileRequest),

    /// capture an image
    Capture {
        /// if specified, will capture a burst of images over the given number
        /// of seconds
        #[arg(visible_alias = "burst", short, long)]
        burst_duration: Option<u8>,

        #[arg(visible_alias = "fast", short = 'f', long)]
        burst_high_speed: bool,
    },

    CCHack {
        #[arg(short, long)]
        interval: u8,

        #[arg(short, long)]
        count: Option<u32>,
    },

    Reset,

    Initialize,

<<<<<<< HEAD
    Status,
    ///initialize zoom to be able to set it using fov
    #[clap(subcommand)]
    ZoomInitialize(CameraZoomInitializeRequest),
=======
    Status {
        #[arg(short, long, action)]
        verbose: bool,
    },

>>>>>>> 29ad9815
    /// get a property of the camera's state
    #[command(subcommand)]
    Get(CameraGetRequest),

    /// set a property of the camera's state
    #[command(subcommand)]
    Set(CameraSetRequest),

    /// control continuous capture
    #[command(name = "cc")]
    #[command(subcommand)]
    ContinuousCapture(CameraContinuousCaptureRequest),

    /// record videos
    #[command(subcommand)]
    Record(CameraRecordRequest),

    /// zoom in and out
    #[command(subcommand)]
    Zoom(CameraZoomRequest),
}

#[derive(Subcommand, Debug, Clone)]
pub enum CameraZoomRequest {
    ///Zooms out for given milliseconds
    Wide { duration: u64 },
    ///Zooms in for given milliseconds
    Tele { duration: u64 },
    ///Zooms to level between [0,30] with 0 being fully zoomed out and 30 fully zoomed in.
    ///Warning: Zoom levels [30,60] do not physically zoom the camera but rather crop the image
    Level { level: u8 },
    ///Zooms to the closest focal length avaliable by the camera
    FocalLength { focal_length: f32 },
}

#[derive(Subcommand, Debug, Clone)]
pub enum CameraGetRequest {
    ExposureMode,
    OperatingMode,
    SaveMode,
    FocusMode,
    ZoomLevel,
    CcInterval,

    #[clap(external_subcommand)]
    Other(Vec<String>),
}

#[derive(Subcommand, Debug, Clone)]
pub enum CameraSetRequest {
    ExposureMode { mode: ExposureMode },
    OperatingMode { mode: OperatingMode },
    SaveMode { mode: SaveMedia },
    FocusMode { mode: FocusMode },
    CcInterval { interval: f32 },
    ShutterSpeed { speed: ShutterSpeed },
    Aperture { aperture: Aperture },
    // #[clap(external_subcommand)]
    // Other(Vec<String>),
}

#[derive(Subcommand, Debug, Clone)]
pub enum CameraZoomInitializeRequest {
    ///JSON to load magnification information from
    Load { path: PathBuf },
    ///Initialize magnification information (pairing zoom levels to fov) and save to file
    Initialize { path: PathBuf },
}
#[derive(Subcommand, Debug, Clone)]
pub enum CameraStorageRequest {
    /// list the storage volumes available on the camera
    List,
}

#[derive(Subcommand, Debug, Clone)]
pub enum CameraFileRequest {
    /// list the files available on the camera
    List {
        /// the hexadecimal file handle of a folder; if provided, the contents
        /// of the folder will be listed
        #[arg(value_parser = ps_serde_util::parse_hex_u32)]
        parent: Option<u32>,
    },

    /// download a file from the camera
    Get {
        /// the hexadecimal file handle of a file
        #[arg(value_parser = ps_serde_util::parse_hex_u32)]
        handle: u32,
    },
}

impl FromStr for ExposureMode {
    type Err = anyhow::Error;

    fn from_str(s: &str) -> Result<Self, Self::Err> {
        match s {
            "m" | "manual" | "manual-exposure" => Ok(ExposureMode::ManualExposure),
            "p" | "program-auto" => Ok(ExposureMode::ProgramAuto),
            "a" | "aperture" | "aperture-priority" => Ok(ExposureMode::AperturePriority),
            "s" | "shutter" | "shutter-priority" => Ok(ExposureMode::ShutterPriority),
            "i" | "intelligent-auto" => Ok(ExposureMode::IntelligentAuto),
            "superior-auto" => Ok(ExposureMode::SuperiorAuto),
            "movie-program-auto" => Ok(ExposureMode::MovieProgramAuto),
            "movie-aperture-priority" => Ok(ExposureMode::MovieAperturePriority),
            "movie-shutter-priority" => Ok(ExposureMode::MovieShutterPriority),
            "movie-manual-exposure" => Ok(ExposureMode::MovieManualExposure),
            "movie-intelligent-auto" => Ok(ExposureMode::MovieIntelligentAuto),
            _ => bail!("invalid camera exposure mode"),
        }
    }
}

impl FromStr for SaveMedia {
    type Err = anyhow::Error;

    fn from_str(s: &str) -> Result<Self, Self::Err> {
        match s {
            "host" | "host-device" => Ok(SaveMedia::HostDevice),
            "cam" | "camera" => Ok(SaveMedia::MemoryCard1),
            _ => bail!("invalid camera save mode"),
        }
    }
}

impl FromStr for ZoomMode {
    type Err = anyhow::Error;

    fn from_str(s: &str) -> Result<Self, Self::Err> {
        match s {
            "o" | "optical" => Ok(ZoomMode::Optical),
            "od" | "optical-digital" => Ok(ZoomMode::OpticalDigital),
            _ => bail!("invalid camera zoom mode"),
        }
    }
}

#[derive(Subcommand, Debug, Clone)]
pub enum CameraContinuousCaptureRequest {
    Start,
    Stop,
}

#[derive(Subcommand, Debug, Clone)]
pub enum CameraRecordRequest {
    Start,
    Stop,
}

impl FromStr for OperatingMode {
    type Err = anyhow::Error;

    fn from_str(s: &str) -> Result<Self, Self::Err> {
        Ok(match s {
            "standby" => Self::Standby,
            "still" | "image" => Self::StillRec,
            "movie" | "video" => Self::MovieRec,
            "transfer" => Self::ContentsTransfer,
            _ => bail!("invalid operating mode"),
        })
    }
}

impl FromStr for FocusMode {
    type Err = anyhow::Error;

    fn from_str(s: &str) -> Result<Self, Self::Err> {
        Ok(match s {
            "manual" | "m" => Self::Manual,
            "afc" => Self::AutoFocusContinuous,
            "afs" => Self::AutoFocusStill,
            _ => bail!("invalid focus mode"),
        })
    }
}

#[derive(Debug, Clone, Serialize)]
pub enum CameraResponse {
    Unit,
    Data {
        data: Vec<u8>,
    },
    Download {
        name: String,
    },
    StorageInfo {
        storages: HashMap<ptp::StorageId, ptp::StorageInfo>,
    },
    ObjectInfo {
        objects: HashMap<ptp::ObjectHandle, ptp::ObjectInfo>,
    },
    ZoomLevel(u8),
    CcInterval(f32),
    SaveMode(SaveMedia),
    OperatingMode(OperatingMode),
    ExposureMode(ExposureMode),
    FocusMode(FocusMode),
}<|MERGE_RESOLUTION|>--- conflicted
+++ resolved
@@ -43,18 +43,13 @@
 
     Initialize,
 
-<<<<<<< HEAD
-    Status,
+    Status {
+        #[arg(short, long, action)]
+        verbose: bool,
+    },
     ///initialize zoom to be able to set it using fov
     #[clap(subcommand)]
     ZoomInitialize(CameraZoomInitializeRequest),
-=======
-    Status {
-        #[arg(short, long, action)]
-        verbose: bool,
-    },
-
->>>>>>> 29ad9815
     /// get a property of the camera's state
     #[command(subcommand)]
     Get(CameraGetRequest),
