--- conflicted
+++ resolved
@@ -1,18 +1,15 @@
 //file to control processing commands and then calling plane system modes and interacting between them
+
 use crossterm::event::{read, Event, KeyCode, KeyEvent, KeyModifiers};
+use ps_main_camera::CameraRequest;
 
 use tokio::time;
-
-
-use ps_main_camera::CameraRequest;
 
 pub enum Modes {
     Search,
     Standby,
     None,
 }
-
-
 
 pub struct ControlTask {
     cmd_rx: ChannelCommandSource<SearchRequest, SearchResponse>,
@@ -22,11 +19,11 @@
 }
 
 impl ControlTask {
-    pub(super) fn new(camera_ctrl_cmd_tx: flume::Sender<CameraRequest>,
-        telem_rx: watch::Receiver<Telemetry>) -> Self {
+    pub(super) fn new(
+        camera_ctrl_cmd_tx: flume::Sender<CameraRequest>,
+        telem_rx: watch::Receiver<Telemetry>,
+    ) -> Self {
         let (cmd_tx, cmd_rx) = flume::bounded(256);
-
-
 
         Self {
             camera_cntrl_cmd_tx,
@@ -39,36 +36,23 @@
     pub fn cmd(&self) -> ChannelCommandSink<SearchRequest, SearchResponse> {
         self.cmd_tx.clone()
     }
-
 }
 
-<<<<<<< HEAD
-async fn timedSearch(active: u16, inactive: u16) {
-    
+async fn time_search(active: u16, inactive: u16, main_camera_tx: flume::Sender<CameraRequest>) {
     loop {
-        //TODO: call continous capture
-        sleep(active * 1000); //s to ms
-                              //TODO: exit continous capture
-        sleep(inactive * 1000);
-    }
-}
-
-=======
-async fn time_search(active: u16, inactive: u16, main_camera_tx: flume::Sender<CameraRequest>) {
-    loop { //assumes cc is not running on entry
-        sleep(inactive); 
-        start_cc(main_camera_tx); 
-        sleep(active); 
+        //assumes cc is not running on entry
+        sleep(inactive);
+        start_cc(main_camera_tx);
+        sleep(active);
         end_cc(main_camera_tx);
     }
-  
 }
 
 async fn distance_search(
     distance_threshold: u64,
     waypoint: Vec<geo::Point>,
     telemetry_rx: watch::Receiver<PixhawkTelemetry>,
-    main_camera_tx: flume::Sender<CameraRequest>
+    main_camera_tx: flume::Sender<CameraRequest>,
 ) {
     let enter = true; // start assuming not in range
     loop {
@@ -80,10 +64,8 @@
         end_cc(main_camera_tx);
         enter = true;
     }
-
 }
 
->>>>>>> 32f089b4
 #[async_trait]
 impl Task for ControlTask {
     fn name(&self) -> &'static str {
@@ -100,7 +82,6 @@
                             ModeRequest::Inactive(_) => todo!(),
                             ModeRequest::ZoomControl(req) => todo!(),
                             ModeRequest::Search(req) => match req {
-<<<<<<< HEAD
                                 //Use .select with within distance to cancel search when out of range
                                 SearchRequest::Time(active, inactive) =>
                                 //standby mode
@@ -121,29 +102,10 @@
                                 SearchRequest::Manual() =>
                                 //wait for buttonpress
 
-                                //run until the buttonpress happens again
-                                // want to race a wait for a button press with continuis capture
-
-                                //redo
-                                ControlTask
+                                //run until the buttonpress works
                                 {
                                     todo!()
                                 }
-=======
-                                SearchRequest::Time(active, inactive) => {
-                                    time_search(active, inactive, main_camera_tx);
-                                }
-                                SearchRequest::Distance(distance, waypoint) => {
-                                    distance_search(distance, waypoint, telemetry_rx, main_camera_tx);
-                                }
-                                SearchRequest::Manual(start) if start => {
-                                    start_cc(main_camera_tx);
-                                }
-                                SearchRequest::Manual(start) => {
-                                    end_cc(main_camera_tx);
-                                }
-                               
->>>>>>> 32f089b4
                             },
                         };
 
