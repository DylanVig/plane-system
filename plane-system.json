--- conflicted
+++ resolved
@@ -1,13 +1,9 @@
 {
   "pixhawk": {
-<<<<<<< HEAD
     "mavlink": {
       "type": "V2"
-    }
-=======
-    "mavlink": { "type": "V2" },
+    },
     "address": "[::]:14551"
->>>>>>> 8451311f
   },
   "plane_server": {
     "address": "[::]:8080"
@@ -16,9 +12,12 @@
   "image": {
     "save_path": "./images/"
   },
-<<<<<<< HEAD
-  "camera": false,
-  "gimbal": false,
+  "scheduler": null,
+  "camera": {
+    "kind": "R10C"
+  },
+  "gimbal": null,
+  "dummy": true,
   "stream": true,
   "save": true,
   "stream_rpi": false,
@@ -35,12 +34,4 @@
     "videotestsrc pattern=1",
     "videotestsrc pattern=18"
   ]
-=======
-  "scheduler": null,
-  "camera": {
-    "kind": "R10C"
-  },
-  "gimbal": null,
-  "dummy": true
->>>>>>> 8451311f
 }