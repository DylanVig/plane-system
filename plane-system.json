{
  "pixhawk": {
<<<<<<< HEAD
    "mavlink": { "type": "V2" }
=======
    "mavlink": { "type": "V2" },
    "address": "[::]:14551"
>>>>>>> 2eac4642
  },
  "plane_server": {
    "address": "[::]:8080"
  },
  "ground_server": null,
  "image": {
    "save_path": "./images/"
  },
  "scheduler": null,
  "camera": {
    "kind": "R10C"
  },
  "gimbal": null,
  "dummy": true
}<|MERGE_RESOLUTION|>--- conflicted
+++ resolved
@@ -1,11 +1,7 @@
 {
   "pixhawk": {
-<<<<<<< HEAD
-    "mavlink": { "type": "V2" }
-=======
     "mavlink": { "type": "V2" },
     "address": "[::]:14551"
->>>>>>> 2eac4642
   },
   "plane_server": {
     "address": "[::]:8080"
