--- conflicted
+++ resolved
@@ -15,15 +15,10 @@
       "longitude": 149.164787599129
     }
   },
-<<<<<<< HEAD
-  "camera": false,
-  "gimbal": "software"
-=======
   "camera": {
     "kind": "R10C"
   },
   "gimbal": {
     "kind": "SimpleBGC"
   }
->>>>>>> 335de48c
 }